--- conflicted
+++ resolved
@@ -64,119 +64,6 @@
     # Lanch the click cli
     nf_core_cli()
 
-
-<<<<<<< HEAD
-=======
-def rich_format_help(obj, ctx, formatter):
-    """
-    Print nicely formatted help text using rich
-
-    This code was shamelessly stolen from rich-cli, the
-    original author was @willmcgugan - thanks Will!
-
-    I've modified it a little to work with click groups
-    and to spit out output in a style that fits well with our tool.
-
-    If this the rich-click plugin gets made, we can probably strip
-    this out and just use that instead.
-
-    Original source:
-    https://github.com/Textualize/rich-cli/blob/8a2767c7a340715fc6fbf4930ace717b9b2fc5e5/src/rich_cli/__main__.py#L162-L236
-    """
-
-    class OptionHighlighter(RegexHighlighter):
-        highlights = [
-            r"(?P<switch>\-\w)(?!\S)",
-            r"(?P<option>\-\-[\w\-]+)(?!\S)",
-            r"(?P<metavar>\<[^\>]+\>)",
-            r"(?P<usage>Usage: )",
-        ]
-
-    highlighter = OptionHighlighter()
-
-    console = rich.console.Console(
-        theme=Theme(
-            {
-                "option": "bold cyan",
-                "switch": "bold green",
-                "metavar": "bold yellow",
-                "usage": "yellow",
-            }
-        ),
-        highlighter=highlighter,
-    )
-
-    # Print usage
-    console.print(Padding(highlighter(obj.get_usage(ctx)), (0, 1, 1, 1)), style="bold")
-
-    # Print command / group help if we have some
-    if obj.help:
-        # Get the first line, remove single linebreaks
-        first_line = obj.help.split("\n\n")[0].replace("\n", " ")
-        helptext = Text(first_line)
-
-        # Get remaining lines, remove single line breaks and format as dim
-        remaining_lines = obj.help.split("\n\n")[1:]
-        if len(remaining_lines) > 0:
-            remaining_lines = "\n" + "\n".join([x.replace("\n", " ") for x in remaining_lines])
-            helptext.append(remaining_lines, style="dim")
-
-        # Print with a max width and some padding
-        console.print(Padding(Align(helptext, width=100, pad=False), (0, 1, 1, 1)))
-
-    # Print the option flags
-    options_table = Table(highlight=True, box=None, show_header=False)
-    for param in obj.get_params(ctx):
-
-        # Skip positional arguments - they don't have opts or helptext and are covered in usage
-        # See https://click.palletsprojects.com/en/8.0.x/documentation/#documenting-arguments
-        if type(param) is click.core.Argument:
-            continue
-
-        # Short and long form
-        if len(param.opts) == 2:
-            # Always have the --long form first
-            if "--" in param.opts[0]:
-                opt1 = highlighter(param.opts[0])
-                opt2 = highlighter(param.opts[1])
-            else:
-                opt1 = highlighter(param.opts[1])
-                opt2 = highlighter(param.opts[0])
-        # Just one form
-        else:
-            opt1 = highlighter(param.opts[0])
-            opt2 = Text("")
-
-        # Column for a metavar, if we have one
-        metavar = ""
-        if param.metavar:
-            metavar = Text(f" {param.metavar}", style="bold yellow")
-
-        # Help text
-        help_record = param.get_help_record(ctx)
-        if help_record is None:
-            help = ""
-        else:
-            help = Text.from_markup(param.get_help_record(ctx)[-1], emoji=False)
-
-        options_table.add_row(highlighter(opt1), highlighter(opt2), metavar, highlighter(help))
-
-    if options_table.row_count > 0:
-        console.print(Panel(options_table, border_style="dim", title="Options", title_align="left", width=100))
-
-    # List click command groups
-    if hasattr(obj, "list_commands"):
-        commands_table = Table(highlight=False, box=None, show_header=False)
-        # Define formatting in first column, as commands don't match highlighter regex
-        commands_table.add_column(style="bold cyan", no_wrap=True)
-        for command in obj.list_commands(ctx):
-            cmd = obj.get_command(ctx, command)
-            commands_table.add_row(command, highlighter(cmd.help.split("\n")[0]))
-
-        console.print(Panel(commands_table, border_style="dim", title="Commands", title_align="left", width=100))
-
-
->>>>>>> b2f59b70
 # Customise the order of subcommands for --help
 # https://stackoverflow.com/a/47984810/713980
 class CustomHelpOrder(click.Group):
