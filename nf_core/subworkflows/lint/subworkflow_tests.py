"""
Lint the tests of a subworkflow in nf-core/modules
"""
import logging
from pathlib import Path

import yaml

from nf_core.components.nfcore_component import NFCoreComponent

log = logging.getLogger(__name__)


def subworkflow_tests(_, subworkflow: NFCoreComponent):
    """
    Lint the tests of a subworkflow in ``nf-core/modules``

    It verifies that the test directory exists
    and contains a ``main.nf.test`` a ``main.nf.test.snap`` and ``tags.yml``.

    Additionally, hecks that all included components in test ``main.nf`` are specified in ``test.yml``
    """

    repo_dir = subworkflow.component_dir.parts[
        : subworkflow.component_dir.parts.index(subworkflow.component_name.split("/")[0])
    ][-1]
    test_dir = Path(subworkflow.base_dir, "tests", "subworkflows", repo_dir, subworkflow.component_name)
    pytest_main_nf = Path(test_dir, "main.nf")
    is_pytest = pytest_main_nf.is_file()
    log.debug(f"{pytest_main_nf} is pytest: {is_pytest}")
    if subworkflow.nftest_testdir.is_dir():
        subworkflow.passed.append(("test_dir_exists", "nf-test test directory exists", subworkflow.nftest_testdir))
    else:
        if is_pytest:
            subworkflow.warned.append(("test_dir_exists", "nf-test directory is missing", subworkflow.nftest_testdir))
        else:
            subworkflow.failed.append(("test_dir_exists", "nf-test directory is missing", subworkflow.nftest_testdir))
        return

    # Lint the test main.nf file
    if subworkflow.nftest_main_nf.is_file():
        subworkflow.passed.append(("test_main_nf_exists", "test `main.nf.test` exists", subworkflow.nftest_main_nf))
    else:
        if is_pytest:
            subworkflow.warned.append(
                ("test_main_nf_exists", "test `main.nf.test` does not exist", subworkflow.nftest_main_nf)
            )
        else:
            subworkflow.failed.append(
                ("test_main_nf_exists", "test `main.nf.test` does not exist", subworkflow.nftest_main_nf)
            )

    if subworkflow.nftest_main_nf.is_file():
        with open(subworkflow.nftest_main_nf, "r") as fh:
            # Check if main.nf.test.snap file exists, if 'snap(' is inside main.nf.test
            if "snapshot(" in fh.read():
                snap_file = subworkflow.nftest_testdir / "main.nf.test.snap"
                if snap_file.is_file():
                    subworkflow.passed.append(("test_snapshot_exists", "test `main.nf.test.snap` exists", snap_file))
                    # Validate no empty files
                    with open(snap_file, "r") as snap_fh:
                        snap_content = snap_fh.read()
                        if "d41d8cd98f00b204e9800998ecf8427e" in snap_content:
                            subworkflow.failed.append(
                                (
                                    "test_snap_md5sum",
                                    "md5sum for empty file found: d41d8cd98f00b204e9800998ecf8427e",
                                    snap_file,
                                )
                            )
                        else:
                            subworkflow.passed.append(
                                (
                                    "test_snap_md5sum",
                                    "no md5sum for empty file found",
                                    snap_file,
                                )
                            )
                        if "7029066c27ac6f5ef18d660d5741979a" in snap_content:
                            subworkflow.failed.append(
                                (
                                    "test_snap_md5sum",
                                    "md5sum for compressed empty file found: 7029066c27ac6f5ef18d660d5741979a",
                                    snap_file,
                                )
                            )
                        else:
                            subworkflow.passed.append(
                                (
                                    "test_snap_md5sum",
                                    "no md5sum for compressed empty file found",
                                    snap_file,
                                )
                            )
                else:
                    subworkflow.failed.append(
                        ("test_snapshot_exists", "test `main.nf.test.snap` does not exist", snap_file)
                    )
            # Verify that tags are correct.
            main_nf_tags = subworkflow._get_main_nf_tags(subworkflow.nftest_main_nf)
            required_tags = [
                "subworkflows",
                f"subworkflows/{subworkflow.component_name}",
                "subworkflows_nfcore",
            ]
            included_components = []
            if subworkflow.main_nf.is_file():
                included_components = subworkflow._get_included_components(subworkflow.main_nf)
<<<<<<< HEAD
=======
            log.debug(f"Included components: {included_components}")
>>>>>>> 43bd0708
            log.debug(f"Required tags: {required_tags}")
            missing_tags = []
            for tag in required_tags + included_components:
                if tag not in main_nf_tags:
                    missing_tags.append(tag)
            if len(missing_tags) == 0:
                subworkflow.passed.append(("test_main_tags", "Tags adhere to guidelines", subworkflow.nftest_main_nf))
            else:
                subworkflow.failed.append(
                    (
                        "test_main_tags",
                        f"Tags do not adhere to guidelines. Tags missing in `main.nf.test`: {missing_tags}",
                        subworkflow.nftest_main_nf,
                    )
                )

    # Check pytest_modules.yml does not contain entries for subworkflows with nf-test
    pytest_yml_path = subworkflow.base_dir / "tests" / "config" / "pytest_modules.yml"
    if pytest_yml_path.is_file() and not is_pytest:
        try:
            with open(pytest_yml_path, "r") as fh:
                pytest_yml = yaml.safe_load(fh)
                if "subworkflows/" + subworkflow.component_name in pytest_yml.keys():
                    subworkflow.failed.append(
                        (
                            "test_pytest_yml",
                            "subworkflow with nf-test should not be listed in pytest_modules.yml",
                            pytest_yml_path,
                        )
                    )
                else:
                    subworkflow.passed.append(
                        ("test_pytest_yml", "subworkflow with  nf-test not in pytest_modules.yml", pytest_yml_path)
                    )
        except FileNotFoundError:
            subworkflow.warned.append(("test_pytest_yml", "Could not open pytest_modules.yml file", pytest_yml_path))

    if subworkflow.tags_yml.is_file():
        # Check tags.yml exists and it has the correct entry
        subworkflow.passed.append(("test_tags_yml_exists", "file `tags.yml` exists", subworkflow.tags_yml))
        with open(subworkflow.tags_yml, "r") as fh:
            tags_yml = yaml.safe_load(fh)
            if "subworkflows/" + subworkflow.component_name in tags_yml.keys():
                subworkflow.passed.append(("test_tags_yml", "correct entry in tags.yml", subworkflow.tags_yml))
                if (
                    f"subworkflows/{subworkflow.org}/{subworkflow.component_name}/**"
                    in tags_yml["subworkflows/" + subworkflow.component_name]
                ):
                    subworkflow.passed.append(("test_tags_yml", "correct path in tags.yml", subworkflow.tags_yml))
                else:
                    subworkflow.failed.append(("test_tags_yml", "incorrect path in tags.yml", subworkflow.tags_yml))
            else:
                subworkflow.failed.append(
                    (
                        "test_tags_yml",
                        "incorrect entry in tags.yml, should be 'subworkflows/<SUBWORKFLOW_NAME>'",
                        subworkflow.tags_yml,
                    )
                )
    else:
        if is_pytest:
            subworkflow.warned.append(("test_tags_yml_exists", "file `tags.yml` does not exist", subworkflow.tags_yml))
        else:
            subworkflow.failed.append(("test_tags_yml_exists", "file `tags.yml` does not exist", subworkflow.tags_yml))

    # Check that the old test directory does not exist
    if not is_pytest:
        old_test_dir = Path(subworkflow.base_dir, "tests", "subworkflows", subworkflow.component_name)
        if old_test_dir.is_dir():
            subworkflow.failed.append(("test_old_test_dir", "old test directory exists", old_test_dir))
        else:
            subworkflow.passed.append(("test_old_test_dir", "old test directory does not exist", old_test_dir))<|MERGE_RESOLUTION|>--- conflicted
+++ resolved
@@ -106,10 +106,7 @@
             included_components = []
             if subworkflow.main_nf.is_file():
                 included_components = subworkflow._get_included_components(subworkflow.main_nf)
-<<<<<<< HEAD
-=======
             log.debug(f"Included components: {included_components}")
->>>>>>> 43bd0708
             log.debug(f"Required tags: {required_tags}")
             missing_tags = []
             for tag in required_tags + included_components:
