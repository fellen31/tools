#!/usr/bin/env python
""" Launch a pipeline, interactively collecting params """

from __future__ import print_function
from rich.console import Console
from rich.markdown import Markdown

import click
import copy
import json
import logging
import os
from PyInquirer import prompt, Separator
import re
import subprocess
import textwrap
import webbrowser

import nf_core.schema, nf_core.utils

#
# NOTE: WE ARE USING A PRE-RELEASE VERSION OF PYINQUIRER
#
# This is so that we can capture keyboard interruptions in a nicer way
# with the raise_keyboard_interrupt=True argument in the prompt.prompt() calls
# It also allows list selections to have a default set.
#
# Waiting for a release of version of >1.0.3 of PyInquirer.
# See https://github.com/CITGuru/PyInquirer/issues/90
#
# When available, update setup.py to use regular pip version


class Launch(object):
    """ Class to hold config option to launch a pipeline """

<<<<<<< HEAD
    def __init__(
        self,
        pipeline=None,
        revision=None,
        command_only=False,
        params_in=None,
        params_out=None,
        save_all=False,
        show_hidden=False,
        url=None,
        web_id=None,
    ):
=======
    def __init__(self, pipeline=None, revision=None, command_only=False, params_in=None, params_out=None,
                 save_all=False, show_hidden=False, url=None, web_id=None):
>>>>>>> 949b9c44
        """Initialise the Launcher class

        Args:
          schema: An nf_core.schema.PipelineSchema() object
        """

        self.pipeline = pipeline
        self.pipeline_revision = revision
        self.schema_obj = None
        self.use_params_file = False if command_only else True
        self.params_in = params_in
        self.params_out = params_out if params_out else os.path.join(os.getcwd(), "nf-params.json")
        self.save_all = save_all
        self.show_hidden = show_hidden
        self.web_schema_launch_url = url if url else "https://nf-co.re/launch"
        self.web_schema_launch_web_url = None
        self.web_schema_launch_api_url = None
        self.web_id = web_id
        if self.web_id:
            self.web_schema_launch_web_url = "{}?id={}".format(self.web_schema_launch_url, web_id)
            self.web_schema_launch_api_url = "{}?id={}&api=true".format(self.web_schema_launch_url, web_id)
        self.nextflow_cmd = "nextflow run {}".format(self.pipeline)

        # Prepend property names with a single hyphen in case we have parameters with the same ID
        self.nxf_flag_schema = {
            "Nextflow command-line flags": {
                "type": "object",
                "description": "General Nextflow flags to control how the pipeline runs.",
                "help_text": "These are not specific to the pipeline and will not be saved in any parameter file. They are just used when building the `nextflow run` launch command.",
                "properties": {
                    "-name": {
                        "type": "string",
                        "description": "Unique name for this nextflow run",
                        "pattern": "^[a-zA-Z0-9-_]+$",
                    },
                    "-profile": {"type": "string", "description": "Configuration profile"},
                    "-work-dir": {
                        "type": "string",
                        "description": "Work directory for intermediate files",
                        "default": os.getenv("NXF_WORK") if os.getenv("NXF_WORK") else "./work",
                    },
                    "-resume": {
                        "type": "boolean",
                        "description": "Resume previous run, if found",
                        "help_text": "Execute the script using the cached results, useful to continue executions that was stopped by an error",
                        "default": False,
                    },
                },
            }
        }
        self.nxf_flags = {}
        self.params_user = {}
        self.cli_launch = True

    def launch_pipeline(self):

        # Check that we have everything we need
        if self.pipeline is None and self.web_id is None:
            logging.error(
                "Either a pipeline name or web cache ID is required. Please see nf-core launch --help for more information."
            )
            return False

        # Check if the output file exists already
        if os.path.exists(self.params_out):
            logging.warning("Parameter output file already exists! {}".format(os.path.relpath(self.params_out)))
            if click.confirm(
                click.style("Do you want to overwrite this file? ", fg="yellow") + click.style("[y/N]", fg="red"),
                default=False,
                show_default=False,
            ):
                os.remove(self.params_out)
                logging.info("Deleted {}\n".format(self.params_out))
            else:
                logging.info("Exiting. Use --params-out to specify a custom filename.")
                return False

        logging.info(
            "This tool ignores any pipeline parameter defaults overwritten by Nextflow config files or profiles\n"
        )

        # Check if we have a web ID
        if self.web_id is not None:
            self.schema_obj = nf_core.schema.PipelineSchema()
            try:
                if not self.get_web_launch_response():
                    logging.info(
                        "Waiting for form to be completed in the browser. Remember to click Finished when you're done."
                    )
                    logging.info("URL: {}".format(self.web_schema_launch_web_url))
                    nf_core.utils.wait_cli_function(self.get_web_launch_response)
            except AssertionError as e:
                logging.error(click.style(e.args[0], fg="red"))
                return False

        # Build the schema and starting inputs
        if self.get_pipeline_schema() is False:
            return False
        self.set_schema_inputs()
        self.merge_nxf_flag_schema()

        if self.prompt_web_gui():
            try:
                self.launch_web_gui()
            except AssertionError as e:
                logging.error(click.style(e.args[0], fg="red"))
                return False
        else:
            # Kick off the interactive wizard to collect user inputs
            self.prompt_schema()

        # Validate the parameters that we now have
        if not self.schema_obj.validate_params():
            return False

        # Strip out the defaults
        if not self.save_all:
            self.strip_default_params()

        # Build and launch the `nextflow run` command
        self.build_command()
        self.launch_workflow()

    def get_pipeline_schema(self):
        """ Load and validate the schema from the supplied pipeline """

        # Set up the schema
        self.schema_obj = nf_core.schema.PipelineSchema()

        # Check if this is a local directory
        if os.path.exists(self.pipeline):
            # Set the nextflow launch command to use full paths
            self.nextflow_cmd = "nextflow run {}".format(os.path.abspath(self.pipeline))
        else:
            # Assume nf-core if no org given
            if self.pipeline.count("/") == 0:
                self.nextflow_cmd = "nextflow run nf-core/{}".format(self.pipeline)
            # Add revision flag to commands if set
            if self.pipeline_revision:
                self.nextflow_cmd += " -r {}".format(self.pipeline_revision)

        # Get schema from name, load it and lint it
        try:
            self.schema_obj.get_schema_path(self.pipeline, revision=self.pipeline_revision)
            self.schema_obj.load_lint_schema()
        except AssertionError:
            # No schema found
            # Check that this was actually a pipeline
            if self.schema_obj.pipeline_dir is None or not os.path.exists(self.schema_obj.pipeline_dir):
                logging.error("Could not find pipeline: {}".format(self.pipeline))
                return False
            if not os.path.exists(os.path.join(self.schema_obj.pipeline_dir, "nextflow.config")) and not os.path.exists(
                os.path.join(self.schema_obj.pipeline_dir, "main.nf")
            ):
                logging.error("Could not find a main.nf or nextfow.config file, are you sure this is a pipeline?")
                return False

            # Build a schema for this pipeline
            logging.info("No pipeline schema found - creating one from the config")
            try:
                self.schema_obj.get_wf_params()
                self.schema_obj.make_skeleton_schema()
                self.schema_obj.remove_schema_notfound_configs()
                self.schema_obj.add_schema_found_configs()
                self.schema_obj.flatten_schema()
                self.schema_obj.get_schema_defaults()
            except AssertionError as e:
                logging.error("Could not build pipeline schema: {}".format(e))
                return False

    def set_schema_inputs(self):
        """
        Take the loaded schema and set the defaults as the input parameters
        If a nf_params.json file is supplied, apply these over the top
        """
        # Set the inputs to the schema defaults
        self.schema_obj.input_params = copy.deepcopy(self.schema_obj.schema_defaults)

        # If we have a params_file, load and validate it against the schema
        if self.params_in:
            logging.info("Loading {}".format(self.params_in))
            self.schema_obj.load_input_params(self.params_in)
            self.schema_obj.validate_params()

    def merge_nxf_flag_schema(self):
        """ Take the Nextflow flag schema and merge it with the pipeline schema """
        # Do it like this so that the Nextflow params come first
        schema_params = self.nxf_flag_schema
        schema_params.update(self.schema_obj.schema["properties"])
        self.schema_obj.schema["properties"] = schema_params

    def prompt_web_gui(self):
        """ Ask whether to use the web-based or cli wizard to collect params """

        # Check whether --id was given and we're loading params from the web
        if self.web_schema_launch_web_url is not None and self.web_schema_launch_api_url is not None:
            return True

        click.secho(
            "\nWould you like to enter pipeline parameters using a web-based interface or a command-line wizard?\n",
            fg="magenta",
        )
        question = {
            "type": "list",
            "name": "use_web_gui",
            "message": "Choose launch method",
            "choices": ["Web based", "Command line"],
        }
        answer = prompt.prompt([question], raise_keyboard_interrupt=True)
        return answer["use_web_gui"] == "Web based"

    def launch_web_gui(self):
        """ Send schema to nf-core website and launch input GUI """

        # If --id given on the command line, we already know the URLs
        if self.web_schema_launch_web_url is None and self.web_schema_launch_api_url is None:
            content = {
                "post_content": "json_schema_launcher",
                "api": "true",
                "version": nf_core.__version__,
                "status": "waiting_for_user",
                "schema": json.dumps(self.schema_obj.schema),
                "nxf_flags": json.dumps(self.nxf_flags),
                "input_params": json.dumps(self.schema_obj.input_params),
                "cli_launch": True,
                "nextflow_cmd": self.nextflow_cmd,
                "pipeline": self.pipeline,
                "revision": self.pipeline_revision,
            }
            web_response = nf_core.utils.poll_nfcore_web_api(self.web_schema_launch_url, content)
            try:
<<<<<<< HEAD
                assert "api_url" in web_response
                assert "web_url" in web_response
                assert web_response["status"] == "recieved"
            except (AssertionError) as e:
=======
                assert 'api_url' in web_response
                assert 'web_url' in web_response
                assert web_response['status'] == 'recieved'
            except AssertionError:
>>>>>>> 949b9c44
                logging.debug("Response content:\n{}".format(json.dumps(web_response, indent=4)))
                raise AssertionError(
                    "Web launch response not recognised: {}\n See verbose log for full response (nf-core -v launch)".format(
                        self.web_schema_launch_url
                    )
                )
            else:
                self.web_schema_launch_web_url = web_response["web_url"]
                self.web_schema_launch_api_url = web_response["api_url"]

        # ID supplied - has it been completed or not?
        else:
            logging.debug("ID supplied - checking status at {}".format(self.web_schema_launch_api_url))
            if self.get_web_launch_response():
                return True

        # Launch the web GUI
        logging.info("Opening URL: {}".format(self.web_schema_launch_web_url))
        webbrowser.open(self.web_schema_launch_web_url)
        logging.info("Waiting for form to be completed in the browser. Remember to click Finished when you're done.\n")
        nf_core.utils.wait_cli_function(self.get_web_launch_response)

    def get_web_launch_response(self):
        """
        Given a URL for a web-gui launch response, recursively query it until results are ready.
        """
        web_response = nf_core.utils.poll_nfcore_web_api(self.web_schema_launch_api_url)
        if web_response["status"] == "error":
            raise AssertionError("Got error from launch API ({})".format(web_response.get("message")))
        elif web_response["status"] == "waiting_for_user":
            return False
        elif web_response["status"] == "launch_params_complete":
            logging.info("Found completed parameters from nf-core launch GUI")
            try:
                # Set everything that we can with the cache results
                # NB: If using web builder, may have only run with --id and nothing else
                if len(web_response["nxf_flags"]) > 0:
                    self.nxf_flags = web_response["nxf_flags"]
                if len(web_response["input_params"]) > 0:
                    self.schema_obj.input_params = web_response["input_params"]
                self.schema_obj.schema = web_response["schema"]
                self.cli_launch = web_response["cli_launch"]
                self.nextflow_cmd = web_response["nextflow_cmd"]
                self.pipeline = web_response["pipeline"]
                self.pipeline_revision = web_response["revision"]
                # Sanitise form inputs, set proper variable types etc
                self.sanitise_web_response()
            except KeyError as e:
                raise AssertionError("Missing return key from web API: {}".format(e))
            except Exception as e:
                logging.debug(web_response)
                raise AssertionError(
                    "Unknown exception ({}) - see verbose log for details. {}".format(type(e).__name__, e)
                )
            return True
        else:
            logging.debug("Response content:\n{}".format(json.dumps(web_response, indent=4)))
            raise AssertionError(
                "Web launch GUI returned unexpected status ({}): {}\n See verbose log for full response".format(
                    web_response["status"], self.web_schema_launch_api_url
                )
            )

    def sanitise_web_response(self):
        """
        The web builder returns everything as strings.
        Use the functions defined in the cli wizard to convert to the correct types.
        """
        # Collect pyinquirer objects for each defined input_param
        pyinquirer_objects = {}
<<<<<<< HEAD
        for param_id, param_obj in self.schema_obj.schema["properties"].items():
            if param_obj["type"] == "object":
                for child_param_id, child_param_obj in param_obj["properties"].items():
                    pyinquirer_objects[child_param_id] = self.single_param_to_pyinquirer(
                        child_param_id, child_param_obj, print_help=False
                    )
=======
        for param_id, param_obj in self.schema_obj.schema['properties'].items():
            if param_obj['type'] == 'object':
                for child_param_id, child_param_obj in param_obj['properties'].items():
                    pyinquirer_objects[child_param_id] = self.single_param_to_pyinquirer(child_param_id, child_param_obj, print_help=False)
>>>>>>> 949b9c44
            else:
                pyinquirer_objects[param_id] = self.single_param_to_pyinquirer(param_id, param_obj, print_help=False)

        # Go through input params and sanitise
        for params in [self.nxf_flags, self.schema_obj.input_params]:
            for param_id in list(params.keys()):
                # Remove if an empty string
                if str(params[param_id]).strip() == "":
                    del params[param_id]
                # Run filter function on value
                filter_func = pyinquirer_objects.get(param_id, {}).get("filter")
                if filter_func is not None:
                    params[param_id] = filter_func(params[param_id])

    def prompt_schema(self):
        """ Go through the pipeline schema and prompt user to change defaults """
        answers = {}
<<<<<<< HEAD
        for param_id, param_obj in self.schema_obj.schema["properties"].items():
            if param_obj["type"] == "object":
                if not param_obj.get("hidden", False) or self.show_hidden:
=======
        for param_id, param_obj in self.schema_obj.schema['properties'].items():
            if param_obj['type'] == 'object':
                if not param_obj.get('hidden', False) or self.show_hidden:
>>>>>>> 949b9c44
                    answers.update(self.prompt_group(param_id, param_obj))
            else:
                if not param_obj.get("hidden", False) or self.show_hidden:
                    is_required = param_id in self.schema_obj.schema.get("required", [])
                    answers.update(self.prompt_param(param_id, param_obj, is_required, answers))

        # Split answers into core nextflow options and params
        for key, answer in answers.items():
            if key == "Nextflow command-line flags":
                continue
            elif key in self.nxf_flag_schema["Nextflow command-line flags"]["properties"]:
                self.nxf_flags[key] = answer
            else:
                self.params_user[key] = answer

        # Update schema with user params
        self.schema_obj.input_params.update(self.params_user)

    def prompt_param(self, param_id, param_obj, is_required, answers):
        """Prompt for a single parameter"""

        # Print the question
        question = self.single_param_to_pyinquirer(param_id, param_obj, answers)
        answer = prompt.prompt([question], raise_keyboard_interrupt=True)

        # If required and got an empty reponse, ask again
        while type(answer[param_id]) is str and answer[param_id].strip() == "" and is_required:
            click.secho("Error - this property is required.", fg="red", err=True)
            answer = prompt.prompt([question], raise_keyboard_interrupt=True)

        # Don't return empty answers
        if answer[param_id] == "":
            return {}
        return answer

    def prompt_group(self, param_id, param_obj):
        """Prompt for edits to a group of parameters
        Only works for single-level groups (no nested!)

        Args:
          param_id: Paramater ID (string)
          param_obj: JSON Schema keys - no objects (dict)

        Returns:
          Dict of param_id:val answers
        """
        question = {
            "type": "list",
            "name": param_id,
            "message": param_id,
            "choices": ["Continue >>", Separator()],
        }

<<<<<<< HEAD
        for child_param, child_param_obj in param_obj["properties"].items():
            if child_param_obj["type"] == "object":
=======
        for child_param, child_param_obj in param_obj['properties'].items():
            if child_param_obj['type'] == 'object':
>>>>>>> 949b9c44
                logging.error("nf-core only supports groups 1-level deep")
                return {}
            else:
                if not child_param_obj.get("hidden", False) or self.show_hidden:
                    question["choices"].append(child_param)

        # Skip if all questions hidden
        if len(question["choices"]) == 2:
            return {}

        while_break = False
        answers = {}
        while not while_break:
            self.print_param_header(param_id, param_obj)
            answer = prompt.prompt([question], raise_keyboard_interrupt=True)
            if answer[param_id] == "Continue >>":
                while_break = True
                # Check if there are any required parameters that don't have answers
                if self.schema_obj is not None and param_id in self.schema_obj.schema["properties"]:
                    for p_required in self.schema_obj.schema["properties"][param_id].get("required", []):
                        req_default = self.schema_obj.input_params.get(p_required, "")
                        req_answer = answers.get(p_required, "")
                        if req_default == "" and req_answer == "":
                            click.secho("Error - '{}' is required.".format(p_required), fg="red", err=True)
                            while_break = False
            else:
                child_param = answer[param_id]
                is_required = child_param in param_obj.get("required", [])
                answers.update(
                    self.prompt_param(child_param, param_obj["properties"][child_param], is_required, answers)
                )

        return answers

    def single_param_to_pyinquirer(self, param_id, param_obj, answers=None, print_help=True):
        """Convert a JSONSchema param to a PyInquirer question

        Args:
          param_id: Parameter ID (string)
          param_obj: JSON Schema keys - no objects (dict)
          answers: Optional preexisting answers (dict)
          print_help: If description and help_text should be printed (bool)

        Returns:
          Single PyInquirer dict, to be appended to questions list
        """
        if answers is None:
            answers = {}

        question = {"type": "input", "name": param_id, "message": param_id}

        # Print the name, description & help text
        if print_help:
            nice_param_id = "--{}".format(param_id) if not param_id.startswith("-") else param_id
            self.print_param_header(nice_param_id, param_obj)

        if param_obj.get("type") == "boolean":
            question["type"] = "list"
            question["choices"] = ["True", "False"]
            question["default"] = "False"

        # Start with the default from the param object
        if "default" in param_obj:
            # Boolean default is cast back to a string later - this just normalises all inputs
            if param_obj["type"] == "boolean" and type(param_obj["default"]) is str:
                question["default"] = param_obj["default"].lower() == "true"
            else:
                question["default"] = param_obj["default"]

        # Overwrite default with parsed schema, includes --params-in etc
        if self.schema_obj is not None and param_id in self.schema_obj.input_params:
            if param_obj["type"] == "boolean" and type(self.schema_obj.input_params[param_id]) is str:
                question["default"] = "true" == self.schema_obj.input_params[param_id].lower()
            else:
                question["default"] = self.schema_obj.input_params[param_id]

        # Overwrite default if already had an answer
        if param_id in answers:
            question["default"] = answers[param_id]

        # Coerce default to a string
        if "default" in question:
            question["default"] = str(question["default"])

        if param_obj.get("type") == "boolean":
            # Filter returned value
            def filter_boolean(val):
                if isinstance(val, bool):
                    return val
                return val.lower() == "true"

            question["filter"] = filter_boolean

        if param_obj.get("type") == "number":
            # Validate number type
            def validate_number(val):
                try:
                    if val.strip() == "":
                        return True
                    float(val)
                except ValueError:
                    return "Must be a number"
                else:
                    return True

            question["validate"] = validate_number

            # Filter returned value
            def filter_number(val):
                if val.strip() == "":
                    return ""
                return float(val)

            question["filter"] = filter_number

        if param_obj.get("type") == "integer":
            # Validate integer type
            def validate_integer(val):
                try:
                    if val.strip() == "":
                        return True
                    assert int(val) == float(val)
                except (AssertionError, ValueError):
                    return "Must be an integer"
                else:
                    return True

            question["validate"] = validate_integer

            # Filter returned value
            def filter_integer(val):
                if val.strip() == "":
                    return ""
                return int(val)

            question["filter"] = filter_integer

        if param_obj.get("type") == "range":
            # Validate range type
            def validate_range(val):
                try:
                    if val.strip() == "":
                        return True
                    fval = float(val)
                    if "minimum" in param_obj and fval < float(param_obj["minimum"]):
                        return "Must be greater than or equal to {}".format(param_obj["minimum"])
                    if "maximum" in param_obj and fval > float(param_obj["maximum"]):
                        return "Must be less than or equal to {}".format(param_obj["maximum"])
                    return True
                except ValueError:
                    return "Must be a number"

            question["validate"] = validate_range

            # Filter returned value
            def filter_range(val):
                if val.strip() == "":
                    return ""
                return float(val)

            question["filter"] = filter_range

        if "enum" in param_obj:
            # Use a selection list instead of free text input
            question["type"] = "list"
            question["choices"] = param_obj["enum"]

            # Validate enum from schema
            def validate_enum(val):
                if val == "":
                    return True
                if val in param_obj["enum"]:
                    return True
                return "Must be one of: {}".format(", ".join(param_obj["enum"]))

            question["validate"] = validate_enum

        # Validate pattern from schema
        if "pattern" in param_obj:

            def validate_pattern(val):
                if val == "":
                    return True
                if re.search(param_obj["pattern"], val) is not None:
                    return True
                return "Must match pattern: {}".format(param_obj["pattern"])

            question["validate"] = validate_pattern

        return question

    def print_param_header(self, param_id, param_obj):
        if "description" not in param_obj and "help_text" not in param_obj:
            return
<<<<<<< HEAD
        header_str = click.style(param_id, bold=True)
        if "description" in param_obj:
            header_str += " - {}".format(param_obj["description"])
        if "help_text" in param_obj:
            # Strip indented and trailing whitespace
            help_text = textwrap.dedent(param_obj["help_text"]).strip()
            # Replace single newlines, leave double newlines in place
            help_text = re.sub(r"(?<!\n)\n(?!\n)", " ", help_text)
            header_str += "\n" + click.style(help_text, dim=True)
        click.echo("\n" + header_str, err=True)
=======
        console = Console()
        console.print("\n")
        console.print(param_id, style = "bold")
        if 'description' in param_obj:
            md = Markdown(param_obj['description'])
            console.print(md)
        if 'help_text' in param_obj:
            help_md = Markdown(param_obj['help_text'].strip())
            console.print(help_md, style="dim")
            console.print("\n")
>>>>>>> 949b9c44

    def strip_default_params(self):
        """ Strip parameters if they have not changed from the default """

        # Schema defaults
        for param_id, val in self.schema_obj.schema_defaults.items():
            if self.schema_obj.input_params.get(param_id) == val:
                del self.schema_obj.input_params[param_id]

        # Nextflow flag defaults
        for param_id, val in self.nxf_flag_schema["Nextflow command-line flags"]["properties"].items():
            if param_id in self.nxf_flags and self.nxf_flags[param_id] == val.get("default"):
                del self.nxf_flags[param_id]

    def build_command(self):
        """ Build the nextflow run command based on what we know """

        # Core nextflow options
        for flag, val in self.nxf_flags.items():
            # Boolean flags like -resume
            if isinstance(val, bool) and val:
                self.nextflow_cmd += " {}".format(flag)
            # String values
            elif not isinstance(val, bool):
                self.nextflow_cmd += ' {} "{}"'.format(flag, val.replace('"', '\\"'))

        # Pipeline parameters
        if len(self.schema_obj.input_params) > 0:

            # Write the user selection to a file and run nextflow with that
            if self.use_params_file:
                with open(self.params_out, "w") as fp:
                    json.dump(self.schema_obj.input_params, fp, indent=4)
                self.nextflow_cmd += ' {} "{}"'.format("-params-file", os.path.relpath(self.params_out))

            # Call nextflow with a list of command line flags
            else:
                for param, val in self.schema_obj.input_params.items():
                    # Boolean flags like --saveTrimmed
                    if isinstance(val, bool) and val:
                        self.nextflow_cmd += " --{}".format(param)
                    # everything else
                    else:
                        self.nextflow_cmd += ' --{} "{}"'.format(param, str(val).replace('"', '\\"'))

    def launch_workflow(self):
        """ Launch nextflow if required  """
        intro = click.style("Nextflow command:", bold=True, underline=True)
        cmd = click.style(self.nextflow_cmd, fg="magenta")
        logging.info("{}\n  {}\n\n".format(intro, cmd))

        if click.confirm(
            "Do you want to run this command now? " + click.style("[y/N]", fg="green"),
            default=False,
            show_default=False,
        ):
            logging.info("Launching workflow!")
            subprocess.call(self.nextflow_cmd, shell=True)<|MERGE_RESOLUTION|>--- conflicted
+++ resolved
@@ -34,7 +34,6 @@
 class Launch(object):
     """ Class to hold config option to launch a pipeline """
 
-<<<<<<< HEAD
     def __init__(
         self,
         pipeline=None,
@@ -47,10 +46,6 @@
         url=None,
         web_id=None,
     ):
-=======
-    def __init__(self, pipeline=None, revision=None, command_only=False, params_in=None, params_out=None,
-                 save_all=False, show_hidden=False, url=None, web_id=None):
->>>>>>> 949b9c44
         """Initialise the Launcher class
 
         Args:
@@ -282,17 +277,10 @@
             }
             web_response = nf_core.utils.poll_nfcore_web_api(self.web_schema_launch_url, content)
             try:
-<<<<<<< HEAD
                 assert "api_url" in web_response
                 assert "web_url" in web_response
                 assert web_response["status"] == "recieved"
-            except (AssertionError) as e:
-=======
-                assert 'api_url' in web_response
-                assert 'web_url' in web_response
-                assert web_response['status'] == 'recieved'
             except AssertionError:
->>>>>>> 949b9c44
                 logging.debug("Response content:\n{}".format(json.dumps(web_response, indent=4)))
                 raise AssertionError(
                     "Web launch response not recognised: {}\n See verbose log for full response (nf-core -v launch)".format(
@@ -363,19 +351,12 @@
         """
         # Collect pyinquirer objects for each defined input_param
         pyinquirer_objects = {}
-<<<<<<< HEAD
         for param_id, param_obj in self.schema_obj.schema["properties"].items():
             if param_obj["type"] == "object":
                 for child_param_id, child_param_obj in param_obj["properties"].items():
                     pyinquirer_objects[child_param_id] = self.single_param_to_pyinquirer(
                         child_param_id, child_param_obj, print_help=False
                     )
-=======
-        for param_id, param_obj in self.schema_obj.schema['properties'].items():
-            if param_obj['type'] == 'object':
-                for child_param_id, child_param_obj in param_obj['properties'].items():
-                    pyinquirer_objects[child_param_id] = self.single_param_to_pyinquirer(child_param_id, child_param_obj, print_help=False)
->>>>>>> 949b9c44
             else:
                 pyinquirer_objects[param_id] = self.single_param_to_pyinquirer(param_id, param_obj, print_help=False)
 
@@ -393,15 +374,9 @@
     def prompt_schema(self):
         """ Go through the pipeline schema and prompt user to change defaults """
         answers = {}
-<<<<<<< HEAD
         for param_id, param_obj in self.schema_obj.schema["properties"].items():
             if param_obj["type"] == "object":
                 if not param_obj.get("hidden", False) or self.show_hidden:
-=======
-        for param_id, param_obj in self.schema_obj.schema['properties'].items():
-            if param_obj['type'] == 'object':
-                if not param_obj.get('hidden', False) or self.show_hidden:
->>>>>>> 949b9c44
                     answers.update(self.prompt_group(param_id, param_obj))
             else:
                 if not param_obj.get("hidden", False) or self.show_hidden:
@@ -455,13 +430,8 @@
             "choices": ["Continue >>", Separator()],
         }
 
-<<<<<<< HEAD
         for child_param, child_param_obj in param_obj["properties"].items():
             if child_param_obj["type"] == "object":
-=======
-        for child_param, child_param_obj in param_obj['properties'].items():
-            if child_param_obj['type'] == 'object':
->>>>>>> 949b9c44
                 logging.error("nf-core only supports groups 1-level deep")
                 return {}
             else:
@@ -656,29 +626,16 @@
     def print_param_header(self, param_id, param_obj):
         if "description" not in param_obj and "help_text" not in param_obj:
             return
-<<<<<<< HEAD
-        header_str = click.style(param_id, bold=True)
-        if "description" in param_obj:
-            header_str += " - {}".format(param_obj["description"])
-        if "help_text" in param_obj:
-            # Strip indented and trailing whitespace
-            help_text = textwrap.dedent(param_obj["help_text"]).strip()
-            # Replace single newlines, leave double newlines in place
-            help_text = re.sub(r"(?<!\n)\n(?!\n)", " ", help_text)
-            header_str += "\n" + click.style(help_text, dim=True)
-        click.echo("\n" + header_str, err=True)
-=======
         console = Console()
         console.print("\n")
-        console.print(param_id, style = "bold")
-        if 'description' in param_obj:
-            md = Markdown(param_obj['description'])
+        console.print(param_id, style="bold")
+        if "description" in param_obj:
+            md = Markdown(param_obj["description"])
             console.print(md)
-        if 'help_text' in param_obj:
-            help_md = Markdown(param_obj['help_text'].strip())
+        if "help_text" in param_obj:
+            help_md = Markdown(param_obj["help_text"].strip())
             console.print(help_md, style="dim")
             console.print("\n")
->>>>>>> 949b9c44
 
     def strip_default_params(self):
         """ Strip parameters if they have not changed from the default """
