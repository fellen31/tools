#!/usr/bin/env python
"""
Lint the main.nf file of a module
"""

import re
import nf_core


def main_nf(module_lint_object, module):
    """
    Lint a ``main.nf`` module file

    Can also be used to lint local module files,
    in which case failures will be reported as
    warnings.

    The test checks for the following:

    * Software versions and containers are valid
    * The module has a process label and it is among
      the standard ones.
    * If a ``meta`` map is defined as one of the modules
      inputs it should be defined as one of the outputs,
      and be correctly configured in the ``saveAs`` function.
    * The module script section should contain definitions
      of ``software`` and ``prefix``
    """

    inputs = []
    outputs = []

    # Check whether file exists and load it
    try:
        with open(module.main_nf, "r") as fh:
            lines = fh.readlines()
        module.passed.append(("main_nf_exists", "Module file exists", module.main_nf))
    except FileNotFoundError as e:
        module.failed.append(("main_nf_exists", "Module file does not exist", module.main_nf))
        return

    deprecated_i = ["initOptions", "saveFiles", "getSoftwareName", "getProcessName", "publishDir"]
    lines_j = "\n".join(lines)
    for i in deprecated_i:
        if i in lines_j:
            module.failed.append(
                (
                    "deprecated_dsl2",
                    f"`{i}` specified. No longer required for the latest nf-core/modules syntax!",
                    module.main_nf,
                )
            )

    # Go through module main.nf file and switch state according to current section
    # Perform section-specific linting
    state = "module"
    process_lines = []
    script_lines = []
    when_lines = []
    for l in lines:
        if re.search("^\s*process\s*\w*\s*{", l) and state == "module":
            state = "process"
        if re.search("input\s*:", l) and state in ["process"]:
            state = "input"
            continue
        if re.search("output\s*:", l) and state in ["input", "process"]:
            state = "output"
            continue
        if re.search("when\s*:", l) and state in ["input", "output", "process"]:
            state = "when"
            continue
        if re.search("script\s*:", l) and state in ["input", "output", "when", "process"]:
            state = "script"
            continue

        # Perform state-specific linting checks
        if state == "process" and not _is_empty(module, l):
            process_lines.append(l)
        if state == "input" and not _is_empty(module, l):
            inputs += _parse_input(module, l)
        if state == "output" and not _is_empty(module, l):
            outputs += _parse_output(module, l)
            outputs = list(set(outputs))  # remove duplicate 'meta's
        if state == "when" and not _is_empty(module, l):
            when_lines.append(l)
        if state == "script" and not _is_empty(module, l):
            script_lines.append(l)

    # Check the process definitions
    if check_process_section(module, process_lines):
        module.passed.append(("main_nf_container", "Container versions match", module.main_nf))
    else:
        module.warned.append(("main_nf_container", "Container versions do not match", module.main_nf))

    # Check the when statement
    check_when_section(module, when_lines)

    # Check the script definition
    check_script_section(module, script_lines)

    # Check whether 'meta' is emitted when given as input
    if inputs:
        if "meta" in inputs:
            module.has_meta = True
            if outputs:
                if "meta" in outputs:
                    module.passed.append(
                        ("main_nf_meta_output", "'meta' map emitted in output channel(s)", module.main_nf)
                    )
                else:
                    module.failed.append(
                        ("main_nf_meta_output", "'meta' map not emitted in output channel(s)", module.main_nf)
                    )

    # Check that a software version is emitted
    if outputs:
        if "versions" in outputs:
            module.passed.append(("main_nf_version_emitted", "Module emits software version", module.main_nf))
        else:
            module.warned.append(("main_nf_version_emitted", "Module does not emit software version", module.main_nf))

    return inputs, outputs


def check_script_section(self, lines):
    """
    Lint the script section
<<<<<<< HEAD
    Checks whether 'def software' and 'def prefix' are defined
=======
    Checks whether 'def prefix'  is defined and whether getProcessName is used for `versions.yml`.
>>>>>>> 3b8d7094
    """
    script = "".join(lines)

    # check that process name is used for `versions.yml`
    if re.search("\$\{\s*task\.process\s*\}", script):
        self.passed.append(("main_nf_version_script", "Process name used for versions.yml", self.main_nf))
    else:
        self.warned.append(("main_nf_version_script", "Process name not used for versions.yml", self.main_nf))

    # check for prefix (only if module has a meta map as input)
    if self.has_meta:
        if re.search("\s*prefix\s*=\s*task.ext.prefix", script):
            self.passed.append(("main_nf_meta_prefix", "'prefix' specified in script section", self.main_nf))
        else:
            self.failed.append(("main_nf_meta_prefix", "'prefix' unspecified in script section", self.main_nf))


def check_when_section(self, lines):
    """
    Lint the when: section
    Checks whether the line is modified from 'task.ext.when == null || task.ext.when'
    """
    if len(lines) == 0:
        self.failed.append(("when_exist", "when: condition has been removed", self.main_nf))
        return
    elif len(lines) > 1:
        self.failed.append(("when_exist", "when: condition has too many lines", self.main_nf))
        return
    else:
        self.passed.append(("when_exist", "when: condition is present", self.main_nf))

    # Check the condition hasn't been changed.
    if lines[0].strip() != "task.ext.when == null || task.ext.when":
        self.failed.append(("when_condition", "when: condition has been altered", self.main_nf))
        return
    else:
        self.passed.append(("when_condition", "when: condition is unchanged", self.main_nf))


def check_process_section(self, lines):
    """
    Lint the section of a module between the process definition
    and the 'input:' definition
    Specifically checks for correct software versions
    and containers
    """
    # Check that we have a process section
    if len(lines) == 0:
        self.failed.append(("process_exist", "Process definition does not exist", self.main_nf))
        return
    else:
        self.passed.append(("process_exist", "Process definition exists", self.main_nf))

    # Checks that build numbers of bioconda, singularity and docker container are matching
    build_id = "build"
    singularity_tag = "singularity"
    docker_tag = "docker"
    bioconda_packages = []

    # Process name should be all capital letters
    self.process_name = lines[0].split()[1]
    if all([x.upper() for x in self.process_name]):
        self.passed.append(("process_capitals", "Process name is in capital letters", self.main_nf))
    else:
        self.failed.append(("process_capitals", "Process name is not in capital letters", self.main_nf))

    # Check that process labels are correct
    correct_process_labels = ["process_low", "process_medium", "process_high", "process_long"]
    process_label = [l for l in lines if "label" in l]
    if len(process_label) > 0:
        process_label = process_label[0].split()[1].strip().strip("'").strip('"')
        if not process_label in correct_process_labels:
            self.warned.append(
                (
                    "process_standard_label",
                    f"Process label ({process_label}) is not among standard labels: `{'`,`'.join(correct_process_labels)}`",
                    self.main_nf,
                )
            )
        else:
            self.passed.append(("process_standard_label", "Correct process label", self.main_nf))
    else:
        self.warned.append(("process_standard_label", "Process label unspecified", self.main_nf))

    for l in lines:
        l = l.strip()
        l = l.replace('"', "")
        l = l.replace("'", "")
        if re.search("bioconda::", l):
            bioconda_packages = [b for b in l.split() if "bioconda::" in b]
        if l.startswith("https://containers") or l.startswith("https://depot"):
            lspl = l.lstrip("https://").split(":")
            if len(lspl) == 2:
                # e.g. 'https://containers.biocontainers.pro/s3/SingImgsRepo/biocontainers/v1.2.0_cv1/biocontainers_v1.2.0_cv1.img' :
                singularity_tag = "_".join(lspl[0].split("/")[-1].strip().rstrip(".img").split("_")[1:])
            else:
                # e.g. 'https://depot.galaxyproject.org/singularity/fastqc:0.11.9--0' :
                singularity_tag = lspl[-2].strip()
        if l.startswith("biocontainers/") or l.startswith("quay.io/"):
            # e.g. 'quay.io/biocontainers/krona:2.7.1--pl526_5' }"
            # e.g. 'biocontainers/biocontainers:v1.2.0_cv1' }"
            docker_tag = l.split(":")[-1].strip("}").strip()

    # Check that all bioconda packages have build numbers
    # Also check for newer versions
    for bp in bioconda_packages:
        bp = bp.strip("'").strip('"')
        # Check for correct version and newer versions
        try:
            bioconda_version = bp.split("=")[1]
            # response = _bioconda_package(bp)
            response = nf_core.utils.anaconda_package(bp)
        except LookupError as e:
            self.warned.append(("bioconda_version", "Conda version not specified correctly", self.main_nf))
        except ValueError as e:
            self.failed.append(("bioconda_version", "Conda version not specified correctly", self.main_nf))
        else:
            # Check that required version is available at all
            if bioconda_version not in response.get("versions"):
                self.failed.append(("bioconda_version", "Conda package had unknown version: `{}`", self.main_nf))
                continue  # No need to test for latest version, continue linting
            # Check version is latest available
            last_ver = response.get("latest_version")
            if last_ver is not None and last_ver != bioconda_version:
                package, ver = bp.split("=", 1)
                self.warned.append(
                    ("bioconda_latest", f"Conda update: {package} `{ver}` -> `{last_ver}`", self.main_nf)
                )
            else:
                self.passed.append(("bioconda_latest", f"Conda package is the latest available: `{bp}`", self.main_nf))

    if docker_tag == singularity_tag:
        return True
    else:
        return False


def _parse_input(self, line):
    input = []
    line = line.strip()
    if "tuple" in line:
        # If more than one elements in channel should work with both of:
        # e.g. tuple val(meta), path(reads)
        # e.g. tuple val(meta), path(reads, stageAs: "input*/*")
        line = line.replace("tuple", "")
        line = line.replace(" ", "")
        for idx, elem in enumerate(line.split(")")):
            if elem:
                elem = elem.split("(")[1]
                elem = elem.split(",")[0].strip()
                input.append(elem)
    else:
        if "(" in line:
            input.append(line.split("(")[1].replace(")", ""))
        else:
            input.append(line.split()[1])
    return input


def _parse_output(self, line):
    output = []
    if "meta" in line:
        output.append("meta")
    if not "emit:" in line:
        self.failed.append(("missing_emit", f"Missing emit statement: {line.strip()}", self.main_nf))
    else:
        output.append(line.split("emit:")[1].strip())

    return output


def _is_empty(self, line):
    """Check whether a line is empty or a comment"""
    empty = False
    if line.strip().startswith("//"):
        empty = True
    if line.strip().replace(" ", "") == "":
        empty = True
    return empty<|MERGE_RESOLUTION|>--- conflicted
+++ resolved
@@ -125,11 +125,7 @@
 def check_script_section(self, lines):
     """
     Lint the script section
-<<<<<<< HEAD
-    Checks whether 'def software' and 'def prefix' are defined
-=======
-    Checks whether 'def prefix'  is defined and whether getProcessName is used for `versions.yml`.
->>>>>>> 3b8d7094
+    Checks whether `def prefix` is defined and whether getProcessName is used for `versions.yml`.
     """
     script = "".join(lines)
 
