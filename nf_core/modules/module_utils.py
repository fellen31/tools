--- conflicted
+++ resolved
@@ -100,28 +100,7 @@
     module_paths = list(set(map(os.path.dirname, filter(os.path.isfile, all_module_file_paths))))
     module_names = [path.replace(f"{pipeline_dir}/modules/nf-core/software/", "") for path in module_paths]
     module_repo = ModulesRepo()
-<<<<<<< HEAD
-    for module_name, module_path in zip(module_names, module_paths):
-        try:
-            # Find the correct commit SHA for the local files.
-            # We iterate over the commit log pages until we either
-            # find a matching commit or we reach the end of the commits
-            correct_commit_sha = None
-            commit_page_nbr = 1
-            while correct_commit_sha is None:
-
-                commit_shas = [
-                    commit["git_sha"] for commit in get_module_git_log(module_name, page_nbr=commit_page_nbr)
-                ]
-                correct_commit_sha = find_correct_commit_sha(module_name, module_path, module_repo, commit_shas)
-                commit_page_nbr += 1
-
-            modules_json["modules"][module_name] = {"git_sha": correct_commit_sha}
-        except LookupError as e:
-            log.error(e)
-            raise UserWarning("Will not create 'modules.json' file")
-
-=======
+
     progress_bar = rich.progress.Progress(
         "[bold blue]{task.description}",
         rich.progress.BarColumn(bar_width=None),
@@ -149,11 +128,9 @@
                     commit_page_nbr += 1
 
                 modules_json["modules"][module_name] = {"git_sha": correct_commit_sha}
-            except SystemError as e:
+            except LookupError as e:
                 log.error(e)
-                log.error("Will not create 'modules.json' file")
-                sys.exit(1)
->>>>>>> ba5ac73b
+                raise UserWarning("Will not create 'modules.json' file")
     modules_json_path = os.path.join(pipeline_dir, "modules.json")
     with open(modules_json_path, "w") as fh:
         json.dump(modules_json, fh, indent=4)
