--- conflicted
+++ resolved
@@ -31,82 +31,10 @@
         # Verify that 'modules.json' is consistent with the installed modules
         self.modules_json_up_to_date()
 
-<<<<<<< HEAD
         # Loads the tools config
         tool_config = nf_core.utils.load_tools_config()
         update_config = tool_config.get("install", {})
 
-        if not self.update_all:
-            # Get the available modules
-            try:
-                self.modules_repo.get_modules_file_tree()
-            except LookupError as e:
-                log.error(e)
-                return False
-
-            if self.latest and self.sha is not None:
-                log.error("Cannot use '--sha' and '--latest' at the same time!")
-                return False
-
-            if module is None:
-                module = questionary.autocomplete(
-                    "Tool name:",
-                    choices=self.modules_repo.modules_avail_module_names,
-                    style=nf_core.utils.nfcore_question_style,
-                ).unsafe_ask()
-            if (
-                module in update_config.get(self.modules_repo.name, {})
-                and update_config[self.modules_repo.name][module] is False
-            ):
-                log.error("Module's install entry in '.nf-core.yml' is set to False")
-                return False
-            # Check that the supplied name is an available module
-            if module and module not in self.modules_repo.modules_avail_module_names:
-                log.error("Module '{}' not found in list of available modules.".format(module))
-                log.info("Use the command 'nf-core modules list' to view available software")
-                return False
-            repos_mods_shas = [(self.modules_repo, module, self.sha)]
-        else:
-            if module:
-                raise UserWarning("You cannot specify a module and use the '--all' flag at the same time")
-            self.force = True
-
-            self.get_pipeline_modules()
-
-            # Filter out modules that should not be updated or assign versions if there are any
-            repos_mods_shas = {}
-            for repo_name, modules in self.module_names.items():
-                if repo_name not in update_config or update_config[repo_name] is True:
-                    repos_mods_shas[repo_name] = []
-                    for module in modules:
-                        repos_mods_shas[repo_name].append((module, self.sha))
-                elif isinstance(update_config[repo_name], dict):
-                    repo_config = update_config[repo_name]
-                    repos_mods_shas[repo_name] = []
-                    for module in modules:
-                        if module not in repo_config or repo_config[module] is True:
-                            repos_mods_shas[repo_name].append((module, self.sha))
-                        elif isinstance(repo_config[module], str):
-                            # If a string is given it is the commit SHA to which we should update to
-                            custom_sha = repo_config[module]
-                            repos_mods_shas[repo_name].append((module, custom_sha))
-                        # Otherwise the entry must be 'False' and we should ignore the module
-                elif isinstance(update_config[repo_name], str):
-                    # If a string is given it is the commit SHA to which we should update to
-                    custom_sha = update_config[repo_name]
-                    repos_mods_shas[repo_name] = []
-                    for module in modules:
-                        repos_mods_shas[repo_name].append((module, custom_sha))
-                # Otherwise the entry must be 'False' and we should ignore the repo
-
-            repos_mods_shas = [
-                (ModulesRepo(repo=repo_name), mods_shas) for repo_name, mods_shas in repos_mods_shas.items()
-            ]
-            # Load the modules file trees
-            for repo, _ in repos_mods_shas:
-                repo.get_modules_file_tree()
-            repos_mods_shas = [(repo, mod, sha) for repo, mod_shas in repos_mods_shas for mod, sha in mod_shas]
-=======
         # Get the available modules
         try:
             self.modules_repo.get_modules_file_tree()
@@ -125,13 +53,20 @@
                 style=nf_core.utils.nfcore_question_style,
             ).unsafe_ask()
 
+        if (
+            module in update_config.get(self.modules_repo.name, {})
+            and update_config[self.modules_repo.name].get(module) is False
+        ):
+            log.error("Module's install entry in '.nf-core.yml' is set to False")
+            return False
+
         # Check that the supplied name is an available module
         if module and module not in self.modules_repo.modules_avail_module_names:
             log.error("Module '{}' not found in list of available modules.".format(module))
             log.info("Use the command 'nf-core modules list' to view available software")
             return False
-        repos_and_modules = [(self.modules_repo, module)]
->>>>>>> e212de20
+
+        repos_and_modules = [(self.modules_repo, module, self.sha)]
 
         # Load 'modules.json'
         modules_json = self.load_modules_json()
@@ -157,11 +92,6 @@
             # Compute the module directory
             module_dir = os.path.join(self.dir, "modules", *install_folder, module)
 
-<<<<<<< HEAD
-            if current_entry is not None and sha is None:
-                # Fetch the latest commit for the module
-                current_version = current_entry["git_sha"]
-=======
             # Check that the module is not already installed
             if (current_entry is not None and os.path.exists(module_dir)) and not self.force:
 
@@ -172,10 +102,9 @@
                 exit_value = False
                 continue
 
-            if self.sha:
-                version = self.sha
+            if sha:
+                version = sha
             elif self.prompt:
->>>>>>> e212de20
                 try:
                     version = nf_core.modules.module_utils.prompt_module_version_sha(
                         module,
@@ -194,76 +123,13 @@
                     log.error(f"Was unable to fetch version of module '{module}'")
                     exit_value = False
                     continue
-                latest_version = git_log[0]["git_sha"]
-<<<<<<< HEAD
-                if current_version == latest_version and (not self.force or self.latest or self.update_all):
-                    log.info(f"Module '{modules_repo.name}/{module}' is already up to date")
-                    continue
-                elif not self.force:
-                    log.error("Found newer version of module.")
-                    self.latest = self.force = questionary.confirm(
-                        "Do you want to install it? (--force --latest)", default=False
-                    ).unsafe_ask()
-                    if not self.latest:
-                        exit_value = False
-                        continue
-            else:
-                latest_version = None
-=======
-                version = latest_version
->>>>>>> e212de20
+                version = git_log[0]["git_sha"]
 
             if self.force:
                 log.info(f"Removing installed version of '{modules_repo.name}/{module}'")
                 self.clear_module_dir(module, module_dir)
 
-<<<<<<< HEAD
-            if sha:
-                if current_entry is not None:
-                    if self.force:
-                        if current_entry["git_sha"] == sha:
-                            log.info(f"Module '{modules_repo.name}/{module}' already installed at {sha}")
-                            continue
-                    else:
-                        exit_value = False
-                        continue
-
-                if self.force:
-                    log.info(f"Removing installed version of module '{module}'")
-                    self.clear_module_dir(module, module_dir)
-
-                if self.download_module_file(module, sha, modules_repo, install_folder, module_dir):
-                    self.update_modules_json(modules_json, modules_repo.name, module, sha)
-                else:
-                    exit_value = False
-                continue
-            else:
-                if self.latest or self.update_all:
-                    # Fetch the latest commit for the module
-                    if latest_version is None:
-                        try:
-                            git_log = get_module_git_log(module, modules_repo=modules_repo, per_page=1, page_nbr=1)
-                        except UserWarning:
-                            log.error(f"Was unable to fetch version of module '{module}'")
-                            exit_value = False
-                            continue
-                        latest_version = git_log[0]["git_sha"]
-                    version = latest_version
-                else:
-                    try:
-                        version = self.prompt_module_version_sha(
-                            module,
-                            installed_sha=current_entry["git_sha"] if not current_entry is None else None,
-                            modules_repo=modules_repo,
-                        )
-                    except SystemError as e:
-                        log.error(e)
-                        exit_value = False
-                        continue
-            log.info(f"Installing {module}")
-=======
             log.info(f"{'Rei' if self.force else 'I'}nstalling '{modules_repo.name}/{module}'")
->>>>>>> e212de20
             log.debug(
                 f"Installing module '{module}' at modules hash {modules_repo.modules_current_hash} from {self.modules_repo.name}"
             )
