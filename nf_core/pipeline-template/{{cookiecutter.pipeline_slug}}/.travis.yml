--- conflicted
+++ resolved
@@ -11,11 +11,9 @@
 
 before_install:
   # Pull the docker image first so the test doesn't wait for this
-<<<<<<< HEAD
-  - docker pull {{ cookiecutter.pipeline_slug }}
-=======
-  - docker pull nfcore/{{ cookiecutter.pipeline_slug }}:latest
->>>>>>> 66bfb9b5
+  - docker pull nfcore/{{ cookiecutter.pipeline_slug }}
+    # Fake the tag locally so that the pipeline runs properly
+  - docker tag nfcore/{{ cookiecutter.pipeline_slug }} nfcore/{{ cookiecutter.pipeline_slug }}:{{ cookiecutter.version }}
 
 install:
   # Install Nextflow
