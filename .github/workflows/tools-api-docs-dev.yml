name: nf-core/tools dev API docs
# Run on push and PR to test that docs build
on: [pull_request, push]

# Cancel if a newer run is started
concurrency:
  group: ${{ github.workflow }}-${{ github.event.pull_request.number || github.ref }}
  cancel-in-progress: true

jobs:
  api-docs:
    name: Build & push Sphinx API docs
<<<<<<< HEAD
    runs-on: ubuntu-22.04
=======
    runs-on: ubuntu-latest
>>>>>>> 9c8614b5

    steps:
      - name: Check out source-code repository
        uses: actions/checkout@v2

      - name: Set up Python 3.7
        uses: actions/setup-python@v3
        with:
          python-version: 3.7

      - name: Install python dependencies
        run: |
          pip install --upgrade pip
          pip install -r ./docs/api/requirements.txt
          pip install .

      - name: Build HTML docs
        run: make --directory ./docs/api html

      - name: Sync dev docs
        # Only sync with the website if it was a push from nf-core/tools dev branch
        if: github.repository == 'nf-core/tools' && github.event_name == 'push' && github.event.ref == 'refs/heads/dev'
        uses: SamKirkland/FTP-Deploy-Action@4.0.0
        with:
          server: ${{ secrets.ftp_server }}
          username: ${{ secrets.ftp_username}}
          password: ${{ secrets.ftp_password }}
          local-dir: "./docs/api/_build/html/"
          server-dir: ${{ secrets.ftp_server_dir }}/dev/
          protocol: ${{ secrets.ftp_protocol }}
          port: ${{ secrets.ftp_port }}<|MERGE_RESOLUTION|>--- conflicted
+++ resolved
@@ -10,11 +10,7 @@
 jobs:
   api-docs:
     name: Build & push Sphinx API docs
-<<<<<<< HEAD
-    runs-on: ubuntu-22.04
-=======
     runs-on: ubuntu-latest
->>>>>>> 9c8614b5
 
     steps:
       - name: Check out source-code repository
