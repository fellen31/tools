--- conflicted
+++ resolved
@@ -35,10 +35,6 @@
             python-version: "3.8"
 
     steps:
-<<<<<<< HEAD
-      - uses: actions/checkout@v4
-        name: Check out source-code repository
-=======
       - name: Check conditions
         id: conditions
         run: echo "run-tests=${{ github.ref == 'refs/heads/master' || (matrix.runner == 'ubuntu-20.04' && matrix.python-version == '3.8') }}" >> $GITHUB_ENV
@@ -46,7 +42,6 @@
       - name: Check out source-code repository
         uses: actions/checkout@v4
         if: ${{ env.run-tests == 'true' }}
->>>>>>> c78017be
 
       - name: Set up Python ${{ matrix.python-version }}
         uses: actions/setup-python@v4
