--- conflicted
+++ resolved
@@ -983,16 +983,13 @@
 INFO     Downloaded 3 files to ./modules/nf-core/modules/cat/fastq
 ```
 
-You can pass the module name as an optional argument to `nf-core modules install` instead of using the cli prompt, eg: `nf-core modules install fastqc`. You can specify another pipeline than the current working directory by using the `--dir <pipeline dir>`.
-
-<<<<<<< HEAD
+You can pass the module name as an optional argument to `nf-core modules install` instead of using the cli prompt, eg: `nf-core modules install fastqc`. You can specify a pipeline directory other than the current working directory by using the `--dir <pipeline dir>`.
+
 There are three additional flags that you can use when installing a module:
 
-* `--latest`: Install the latest version of the module instead of specifying the version using the cli prompt.
 * `--force`: Overwrite a previously installed version of the module.
+* `--prompt`: Select the module version using a cli prompt.
 * `--sha <commit_sha>`: Install the module at a specific commit from the `nf-core/modules` repository.
-
-In addition to installing and changing the version of single modules, you can update all installed modules with `nf-core modules install --all`. This will by default update all installed modules to the latest version available. If you want to change all modules to a specific version you can use `nf-core modules install --all --sha <commit sha>`.
 
 If you don't want to update certain modules or want to update them to specific versions, you can make use of the `.nf-core.yml` configuration file. For example, you can prevent the `star/align` module installed from `nf-core/modules` from being updated by adding the following to the `.nf-core.yml` file:
 
@@ -1023,13 +1020,6 @@
 install:
   nf-core/modules: "e937c7950af70930d1f34bb961403d9d2aa81c7"
 ```
-=======
-There are four flags that you can use with this command:
-
-* `--dir <pipeline_dir>`: Specify a pipeline directory other than the current working directory.
-* `--prompt`: Select the module version using a cli prompt.
-* `--force`: Overwrite a previously installed version of the module.
-* `--sha <commit_sha>`: Install the module at a specific commit from the `nf-core/modules` repository.
 
 ### Update modules in a pipeline
 
@@ -1050,16 +1040,14 @@
 INFO     Downloaded 3 files to ./modules/nf-core/modules/fastqc
 ```
 
-You can pass the module name as an optional argument to `nf-core modules install` instead of using the cli prompt, eg: `nf-core modules install fastqc`.
-
-There are five flags that you can use with this command:
-
-* `--dir <pipeline_dir>`: Specify a pipeline directory other than the current working directory.
+You can pass the module name as an optional argument to `nf-core modules install` instead of using the cli prompt, eg: `nf-core modules install fastqc`. You can specify a pipeline directory other than the current working directory by using the `--dir <pipeline dir>`.
+
+There are four additional flags that you can use with this command:
+
 * `--force`: Reinstall module even if it appears to be up to date
 * `--prompt`: Select the module version using a cli prompt.
 * `--sha <commit_sha>`: Install the module at a specific commit from the `nf-core/modules` repository.
 * `--all`: Use this flag to run the command on all modules in the pipeline.
->>>>>>> e212de20
 
 ### Remove a module from a pipeline
 
