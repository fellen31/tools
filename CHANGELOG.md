--- conflicted
+++ resolved
@@ -1,6 +1,9 @@
 # nf-core/tools: Changelog
 
 ## v1.5dev
+
+#### Documentation
+* Added nf-core tools API description to assist developers with the classes and functions available.
 
 #### Code coverage
 * Introduced test for filtering remote workflows by keyword
@@ -48,12 +51,9 @@
 * Fixed nasty dependency hell issue between `pytest` and `py` package in Python 3.4.x
 * Introduced `.coveragerc` for pytest-cov configuration, which excludes the pipeline template now from being reported
 * Fix [189](https://github.com/nf-core/tools/issues/189): Check for given conda and PyPi package dependencies, if their versions exist
-<<<<<<< HEAD
-=======
 * Added profiles for `cfc`,`binac`, `uzh` that can be synced across pipelines
   * Ordering alphabetically for profiles now
 * Added `pip install --upgrade pip` to `.travis.yml` to update pip in the Travis CI environment
->>>>>>> 5bfa9098
 
 ## [v1.2](https://github.com/nf-core/tools/releases/tag/1.2) - 2018-10-01
 * Updated the `nf-core release` command
