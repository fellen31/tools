--- conflicted
+++ resolved
@@ -6,12 +6,8 @@
 * Fixed parameter validation bug caused by JSONObject [[#937](https://github.com/nf-core/tools/issues/937)]
 * Fixed template creation error regarding file permissions [[#932](https://github.com/nf-core/tools/issues/932)]
 * Split the `create-lint-wf` tests up into separate steps in GitHub Actions to make the CI results easier to read
-<<<<<<< HEAD
-* Added automated PR comments to the Markdownlint and Python Black lint CI tests to explain failures
+* Added automated PR comments to the Markdown, YAML and Python lint CI tests to explain failures (tools and pipeline template)
 * Make `nf-core lint` summary table borders coloured according to overall pass / fail status
-=======
-* Added automated PR comments to the Markdown, YAML and Python lint CI tests to explain failures (tools and pipeline template)
->>>>>>> e79602e7
 
 ## [v1.13.1 - Copper Crocodile Patch :crocodile: :pirate_flag:](https://github.com/nf-core/tools/releases/tag/1.13.1) - [2021-03-19]
 
