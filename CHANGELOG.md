--- conflicted
+++ resolved
@@ -2,17 +2,15 @@
 
 ## v1.9dev
 
-<<<<<<< HEAD
 ### Continuous integration
 
 * Travis CI tests are now deprecated within the pipeline template. Please switch to GitHub Actions.
   * `nf-core lint` and `nf-core bump-version` support has been removed for `.travis.yml`
-=======
+
 ### Template
 
 * Rewrote the documentation markdown > HTML conversion in Python instead of R
 * Removed the requirement for R in the conda environment
->>>>>>> 25335b38
 
 ### Linting
 
