# nf-core/tools: Changelog

## v1.7dev

### Pypi package description

* The readme should now be rendered properly on Pypi.

### Tools helper code

* The tools `create` command now sets up a TEMPLATE branch for syncing

### Syncing

* Can now sync a targeted pipeline via command-line
* Updated Blacklist of synced pipelines
* Removed `chipseq` from Blacklist of synced pipelines
* Fixed issue [#314](https://github.com/nf-core/tools/issues/314)

### Linting

* If the container slug does not contain the nf-core organisation (for example during development on a fork), linting will raise a warning, and an error with release mode on

### Template

* Fix small typo in central readme of tools for future releases
* Small code polishing + typo fix in the template main.nf file
* Switched to yaml.safe_load() to fix PyYAML warning that was thrown because of a possible [exploit](https://github.com/yaml/pyyaml/wiki/PyYAML-yaml.load(input)-Deprecation)
* Add `nf-core` citation
* Add proper `nf-core` logo for tools
* Add `Quick Start` section to main README of template
* Fix [Docker RunOptions](https://github.com/nf-core/tools/pull/351) to get UID and GID set in the template
* Use [`file`](https://github.com/nf-core/tools/pull/354) instead of `new File`
  to avoid weird behavior such as making an `s3:/` directory locally when using
  an AWS S3 bucket as the `--outdir`.
* Fix workflow.onComplete() message when finishing pipeline
* Update URL for joining the nf-core slack to https://nf-co.re/join/slack
<<<<<<< HEAD
* Add direct link to the pipeline slack channel in the contribution guidelines
* Add contributions and support heading with links to contribution guidelines and link to the pipeline slack channel in the main README
=======
* Fix Parameters JSON due to new versionized structure
* Added conda-forge::r-markdown=1.1 and conda-forge::r-base=3.6.1 to environment
>>>>>>> bd66ef04

### Other

* Bump `conda` to 4.6.14 in base nf-core Dockerfile

## v1.6

### Syncing

* Code refactoring to make the script more readable
* No travis build failure anymore on sync errors
* More verbose logging

### Template pipeline

* awsbatch `work-dir` checking moved to nextflow itself. Removed unsatisfiable check in main.nf template.
* Fixed markdown linting
* Tools CI testing now runs markdown lint on compiled template pipeline
* Migrated large portions of documentation to the [nf-core website](https://github.com/nf-core/nf-co.re/pull/93)
* Removed Gitter references in `.github/` directories for `tools/` and pipeline template.
* Changed `scrape_software_versions.py` to output `.csv` file
* Added `export_plots` parameter to multiqc config
* Corrected some typos as listed [here](https://github.com/nf-core/tools/issues/348) to Guidelines

### Tools helper code

* Drop [nf-core/rnaseq](https://github.com/nf-core/rnaseq]) from `blacklist.json` to make template sync available
* Updated main help command to sort the subcommands in a more logical order
* Updated readme to describe the new `nf-core launch` command
* Fix bugs in `nf-core download`
  * The _latest_ release is now fetched by default if not specified
  * Downloaded pipeline files are now properly executable.
* Fixed bugs in `nf-core list`
  * Sorting now works again
  * Output is partially coloured (better highlighting out of date pipelines)
  * Improved documentation
* Fixed bugs in `nf-core lint`
  * The order of conda channels is now correct, avoiding occasional erroneous errors that packages weren't found ([#207](https://github.com/nf-core/tools/issues/207))
  * Allow edge versions in nf-core pipelines
* Add reporting of ignored errored process
  * As a solution for [#103](https://github.com/nf-core/tools/issues/103))
* Add Bowtie2 and BWA in iGenome config file template

## [v1.5](https://github.com/nf-core/tools/releases/tag/1.5) - 2019-03-13 Iron Shark

### Template pipeline

* Dropped Singularity file
* Summary now logs details of the cluster profile used if from [nf-core/configs](https://github.com/nf-core/configs)
* Dockerhub is used in favor of Singularity Hub for pulling when using the Singularity profile
* Changed default container tag from latest to dev
* Brought the logo to life
* Change the default filenames for the pipeline trace files
* Remote fetch of nf-core/configs profiles fails gracefully if offline
* Remove `params.container` and just directly define `process.container` now
* Completion email now includes MultiQC report if not too big
* `params.genome` is now checked if set, to ensure that it's a valid iGenomes key
* Together with nf-core/configs, helper function now checks hostname and suggests a valid config profile
* `awsbatch` executor requires the `tracedir` not to be set to an `s3` bucket.

### Tools helper code

* New `nf-core launch` command to interactively launch nf-core pipelines from command-line
  * Works with a `parameters.settings.json` file shipped with each pipeline
  * Discovers additional `params` from the pipeline dynamically
* Drop Python 3.4 support
* `nf-core list` now only shows a value for _"is local latest version"_ column if there is a local copy.
* Lint markdown formatting in automated tests
  * Added `markdownlint-cli` for checking Markdown syntax in pipelines and tools repo
* Syncing now reads from a `blacklist.json` in order to exclude pipelines from being synced if necessary.
* Added nf-core tools API description to assist developers with the classes and functions available.
  * Docs are automatically built by Travis CI and updated on the nf-co.re website.
* Introduced test for filtering remote workflows by keyword.
* Build tools python API docs
  * Use Travis job for api doc generation and publish

* `nf-core bump-version` now stops before making changes if the linting fails
* Code test coverage
  * Introduced test for filtering remote workflows by keyword
* Linting updates
  * Now properly searches for conda packages in default channels
  * Now correctly validates version pinning for packages from PyPI
  * Updates for changes to `process.container` definition

### Other

* Bump `conda` to 4.6.7 in base nf-core Dockerfile

## [v1.4](https://github.com/nf-core/tools/releases/tag/1.4) - 2018-12-12 Tantalum Butterfly

### Template pipeline

* Institutional custom config profiles moved to github `nf-core/configs`
  * These will now be maintained centrally as opposed to being shipped with the pipelines in `conf/`
  * Load `base.config` by default for all profiles
  * Removed profiles named `standard` and `none`
  * Added parameter `--igenomesIgnore` so `igenomes.config` is not loaded if parameter clashes are observed
  * Added parameter `--custom_config_version` for custom config version control. Can use this parameter to provide commit id for reproducibility. Defaults to `master`
  * Deleted custom configs from template in `conf/` directory i.e. `uzh.config`, `binac.config` and `cfc.config`
* `multiqc_config` and `output_md` are now put into channels instead of using the files directly (see issue [#222](https://github.com/nf-core/tools/issues/222))
* Added `local.md` to cookiecutter template in `docs/configuration/`. This was referenced in `README.md` but not present.
* Major overhaul of docs to add/remove parameters, unify linking of files and added description for providing custom configs where necessary
* Travis: Pull the `dev` tagged docker image for testing
* Removed UPPMAX-specific documentation from the template.

### Tools helper code

* Make Travis CI tests fail on pull requests if the `CHANGELOG.md` file hasn't been updated
* Minor bugfixing in Python code (eg. removing unused import statements)
* Made the web requests caching work on multi-user installations
* Handle exception if nextflow isn't installed
* Linting: Update for Travis: Pull the `dev` tagged docker image for testing

## [v1.3](https://github.com/nf-core/tools/releases/tag/1.3) - 2018-11-21

* `nf-core create` command line interface updated
  * Interactive prompts for required arguments if not given
  * New flag for workflow author
* Updated channel order for bioconda/conda-forge channels in environment.yaml
* Increased code coverage for sub command `create` and `licenses`
* Fixed nasty dependency hell issue between `pytest` and `py` package in Python 3.4.x
* Introduced `.coveragerc` for pytest-cov configuration, which excludes the pipeline template now from being reported
* Fix [189](https://github.com/nf-core/tools/issues/189): Check for given conda and PyPi package dependencies, if their versions exist
* Added profiles for `cfc`,`binac`, `uzh` that can be synced across pipelines
  * Ordering alphabetically for profiles now
* Added `pip install --upgrade pip` to `.travis.yml` to update pip in the Travis CI environment

## [v1.2](https://github.com/nf-core/tools/releases/tag/1.2) - 2018-10-01

* Updated the `nf-core release` command
  * Now called `nf-core bump-versions` instead
  * New flag `--nextflow` to change the required nextflow version instead
* Template updates
  * Simpler installation of the `nf-core` helper tool, now directly from PyPI
  * Bump minimum nextflow version to `0.32.0` - required for built in `manifest.nextflowVersion` check and access to `workflow.manifest` variables from within nextflow scripts
  * New `withName` syntax for configs
  * Travis tests fail if PRs come against the `master` branch, slightly refactored
  * Improved GitHub contributing instructions and pull request / issue templates
* New lint tests
  * `.travis.yml` test for PRs made against the `master` branch
  * Automatic `--release` option not used if the travis repo is `nf-core/tools`
  * Warnings if depreciated variables `params.version` and `params.nf_required_version` are found
* New `nf-core licences` subcommand to show licence for each conda package in a workflow
* `nf-core list` now has options for sorting pipeline nicely
* Latest version of conda used in nf-core base docker image
* Updated PyPI deployment to  correctly parse the markdown readme (hopefully!)
* New GitHub contributing instructions and pull request template

## [v1.1](https://github.com/nf-core/tools/releases/tag/1.1) - 2018-08-14

Very large release containing lots of work from the first nf-core hackathon, held in SciLifeLab Stockholm.

* The [Cookiecutter template](https://github.com/nf-core/cookiecutter) has been merged into tools
  * The old repo above has been archived
  * New pipelines are now created using the command `nf-core create`
  * The nf-core template and associated linting are now controlled under the same version system
* Large number of template updates and associated linting changes
  * New simplified cookicutter variable usage
  * Refactored documentation - simplified and reduced duplication
  * Better `manifest` variables instead of `params` for pipeline name and version
  * New integrated nextflow version checking
  * Updated travis docker pull command to use tagging to allow release tests to pass
  * Reverted Docker and Singularity syntax to use `ENV` hack again
* Improved Python readme parsing for PyPI
* Updated Travis tests to check that the correct `dev` branch is being targeted
* New sync tool to automate pipeline updates
  * Once initial merges are complete, a nf-core bot account will create PRs for future template updates

## [v1.0.1](https://github.com/nf-core/tools/releases/tag/1.0.1) - 2018-07-18

The version 1.0 of nf-core tools cannot be installed from PyPi. This patch fixes it, by getting rid of the requirements.txt plus declaring the dependent modules in the setup.py directly.

## [v1.0](https://github.com/nf-core/tools/releases/tag/1.0) - 2018-06-12

Initial release of the nf-core helper tools package. Currently includes four subcommands:

* `nf-core list`: List nf-core pipelines with local info
* `nf-core download`: Download a pipeline and singularity container
* `nf-core lint`: Check pipeline against nf-core guidelines
* `nf-core release`: Update nf-core pipeline version number<|MERGE_RESOLUTION|>--- conflicted
+++ resolved
@@ -35,13 +35,10 @@
   an AWS S3 bucket as the `--outdir`.
 * Fix workflow.onComplete() message when finishing pipeline
 * Update URL for joining the nf-core slack to https://nf-co.re/join/slack
-<<<<<<< HEAD
 * Add direct link to the pipeline slack channel in the contribution guidelines
 * Add contributions and support heading with links to contribution guidelines and link to the pipeline slack channel in the main README
-=======
 * Fix Parameters JSON due to new versionized structure
 * Added conda-forge::r-markdown=1.1 and conda-forge::r-base=3.6.1 to environment
->>>>>>> bd66ef04
 
 ### Other
 
