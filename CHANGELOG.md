# nf-core/tools: Changelog

## v1.15dev

### Template

* Move TODO item of `contains:` map in a YAML string [[#1082](https://github.com/nf-core/tools/issues/1082)]

### General

* Fixed a bug in the Docker image build for tools that failed due to an extra hyphen. [[#1069](https://github.com/nf-core/tools/pull/1069)]
* Regular release sync fix - this time it was to do with JSON serialisation [[#1072](https://github.com/nf-core/tools/pull/1072)]
* Fixed bug in schema validation that ignores upper/lower-case typos in parameters [[#1087](https://github.com/nf-core/tools/issues/1087)]
* Bugfix: Download should use path relative to workflow for configs
<<<<<<< HEAD
* Remove lint checks for files related to conda and docker as not needed anymore for DSL2
=======
* Removed `params_used` lint check because of incompatibility with DSL2
>>>>>>> 5e9e33cc

### Modules

* Update comment style of modules `functions.nf` template file [[#1076](https://github.com/nf-core/tools/issues/1076)]
* Changed working directory to temporary directory for `nf-core modules create-test-yml` [[#908](https://github.com/nf-core/tools/issues/908)]
* Use Biocontainers API instead of quayi.io API for `nf-core modules create` [[#875](https://github.com/nf-core/tools/issues/875)]
* Update `nf-core modules install` to handle different versions of modules  [#1116](https://github.com/nf-core/tools/pull/1116)
* Added `nf-core modules bump-versions` command to update all versions in the `nf-core/modules` repository [[#1123](https://github.com/nf-core/tools/issues/1123)]
* Updated `nf-core modules lint` to check whether a `git_sha` exists in the `modules.json` file or whether a new version is available [[#1114](https://github.com/nf-core/tools/issues/1114)]
* Refactored `nf-core modules` command into one file per command [#1124](https://github.com/nf-core/tools/pull/1124)
* Updated `nf-core modules remove` to also remove entry in `modules.json` file ([#1115](https://github.com/nf-core/tools/issues/1115))
* Bugfix: Interactive prompt for `nf-core modules install` was receiving too few arguments
* Added progress bar to creation of 'modules.json'
* Updated `nf-core modules list` to show versions of local modules
* Improved exit behavior by replacing `sys.exit` with exceptions
* Updated `nf-core modules remove` to remove module entry in `modules.json` if module directory is missing
* Create extra tempdir as work directory for `nf-core modules create-test-yml` to avoid adding the temporary files to the `test.yml`
* Refactored passing of command line arguments to `nf-core` commands and subcommands ([#1139](https://github.com/nf-core/tools/issues/1139), [#1140](https://github.com/nf-core/tools/issues/1140))
* Check for `modules.json` for entries of modules that are not actually installed in the pipeline [[#1141](https://github.com/nf-core/tools/issues/1141)]
* Added `<keywords>` argument to `nf-core modules list` for filtering the listed modules. ([#1139](https://github.com/nf-core/tools/issues/1139)

#### Sync

* Don't set the default value to `"null"` when a parameter is initialised as `null` in the config [[#1074](https://github.com/nf-core/tools/pull/1074)]

#### Tests

* Added a test for the `version_consistency` lint check

## [v1.14 - Brass Chicken :chicken:](https://github.com/nf-core/tools/releases/tag/1.14) - [2021-05-11]

### Template

* Add the implicit workflow declaration to `main.nf` DSL2 template [[#1056](https://github.com/nf-core/tools/issues/1056)]
* Fixed an issue regarding explicit disabling of unused container engines [[#972](https://github.com/nf-core/tools/pull/972)]
* Removed trailing slash from `params.igenomes_base` to yield valid s3 paths (previous paths work with Nextflow but not aws cli)
* Added a timestamp to the trace + timetime + report + dag filenames to fix overwrite issue on AWS
* Rewrite the `params_summary_log()` function to properly ignore unset params and have nicer formatting [[#971](https://github.com/nf-core/tools/issues/971)]
* Fix overly strict `--max_time` formatting regex in template schema [[#973](https://github.com/nf-core/tools/issues/973)]
* Convert `d` to `day` in the `cleanParameters` function to make Duration objects like `2d` pass the validation [[#858](https://github.com/nf-core/tools/issues/858)]
* Added nextflow version to quick start section and adjusted `nf-core bump-version` [[#1032](https://github.com/nf-core/tools/issues/1032)]
* Use latest stable Nextflow version `21.04.0` for CI tests instead of the `-edge` release

### Download

* Fix bug in `nf-core download` where image names were getting a hyphen in `nf-core` which was breaking things.
* Extensive new interactive prompts for all command line flags [[#1027](https://github.com/nf-core/tools/issues/1027)]
    * It is now recommended to run `nf-core download` without any cli options and follow prompts (though flags can be used to run non-interactively if you wish)
* New helper code to set `$NXF_SINGULARITY_CACHEDIR` and add to `.bashrc` if desired [[#1027](https://github.com/nf-core/tools/issues/1027)]

### Launch

* Strip values from `nf-core launch` web response which are `False` and have no default in the schema [[#976](https://github.com/nf-core/tools/issues/976)]
* Improve API caching code when polling the website, fixes noisy log message when waiting for a response [[#1029](https://github.com/nf-core/tools/issues/1029)]
* New interactive prompts for pipeline name [[#1027](https://github.com/nf-core/tools/issues/1027)]

### Modules

* Added `tool_name_underscore` to the module template to allow TOOL_SUBTOOL in `main.nf` [[#1011](https://github.com/nf-core/tools/issues/1011)]
* Added `--conda-name` flag to `nf-core modules create` command to allow sidestepping questionary [[#988](https://github.com/nf-core/tools/issues/988)]
* Extended `nf-core modules lint` functionality to check tags in `test.yml` and to look for a entry in the `pytest_software.yml` file
* Update `modules` commands to use new test tag format `tool/subtool`
* New modules lint test comparing the `functions.nf` file to the template version
* Modules installed from alternative sources are put in folders based on the name of the source repository

### Linting

* Fix bug in nf-core lint config skipping for the `nextflow_config` test [[#1019](https://github.com/nf-core/tools/issues/1019)]
* New `-k`/`--key` cli option for `nf-core lint` to allow you to run only named lint tests, for faster local debugging
* Merge markers lint test - ignore binary files, allow config to ignore specific files [[#1040](https://github.com/nf-core/tools/pull/1040)]
* New lint test to check if all defined pipeline parameters are mentioned in `main.nf` [[#1038](https://github.com/nf-core/tools/issues/1038)]
* Added fix to remove warnings about params that get converted from camelCase to camel-case [[#1035](https://github.com/nf-core/tools/issues/1035)]
* Added pipeline schema lint checks for missing parameter description and parameters outside of groups [[#1017](https://github.com/nf-core/tools/issues/1017)]

### General

* Try to fix the fix for the automated sync when we submit too many PRs at once [[#970](https://github.com/nf-core/tools/issues/970)]
* Rewrite how the tools documentation is deployed to the website, to allow multiple versions
* Created new Docker image for the tools cli package - see installation docs for details [[#917](https://github.com/nf-core/tools/issues/917)]
* Ignore permission errors for setting up requests cache directories to allow starting with an invalid or read-only `HOME` directory

## [v1.13.3 - Copper Crocodile Resurrection :crocodile:](https://github.com/nf-core/tools/releases/tag/1.13.2) - [2021-03-24]

* Running tests twice with `nf-core modules create-test-yml` to catch unreproducible md5 sums [[#890](https://github.com/nf-core/tools/issues/890)]
* Fix sync error again where the Nextflow edge release needs to be used for some pipelines
* Fix bug with `nf-core lint --release` (`NameError: name 'os' is not defined`)
* Added linebreak to linting comment so that markdown header renders on PR comment properly
* `nf-core modules create` command - if no bioconda package is found, prompt user for a different bioconda package name
* Updated module template `main.nf` with new test data paths

## [v1.13.2 - Copper Crocodile CPR :crocodile: :face_with_head_bandage:](https://github.com/nf-core/tools/releases/tag/1.13.2) - [2021-03-23]

* Make module template pass the EC linter [[#953](https://github.com/nf-core/tools/pull/953)]
* Added better logging message if a user doesn't specificy the directory correctly with `nf-core modules` commands [[#942](https://github.com/nf-core/tools/pull/942)]
* Fixed parameter validation bug caused by JSONObject [[#937](https://github.com/nf-core/tools/issues/937)]
* Fixed template creation error regarding file permissions [[#932](https://github.com/nf-core/tools/issues/932)]
* Split the `create-lint-wf` tests up into separate steps in GitHub Actions to make the CI results easier to read
* Added automated PR comments to the Markdown, YAML and Python lint CI tests to explain failures (tools and pipeline template)
* Make `nf-core lint` summary table borders coloured according to overall pass / fail status
* Attempted a fix for the automated sync when we submit too many PRs at once [[#911](https://github.com/nf-core/tools/issues/911)]

## [v1.13.1 - Copper Crocodile Patch :crocodile: :pirate_flag:](https://github.com/nf-core/tools/releases/tag/1.13.1) - [2021-03-19]

* Fixed bug in pipeline linting markdown output that gets posted to PR comments [[#914]](https://github.com/nf-core/tools/issues/914)
* Made text for the PR branch CI check less verbose with a TLDR in bold at the top
* A number of minor tweaks to the new `nf-core modules lint` code

## [v1.13 - Copper Crocodile](https://github.com/nf-core/tools/releases/tag/1.13) - [2021-03-18]

### Template

* **Major new feature** - Validation of pipeline parameters [[#426]](https://github.com/nf-core/tools/issues/426)
    * The addition runs as soon as the pipeline launches and checks the pipeline input parameters two main things:
        * No parameters are supplied that share a name with core Nextflow options (eg. `--resume` instead of `-resume`)
        * Supplied parameters validate against the pipeline JSON schema (eg. correct variable types, required values)
    * If either parameter validation fails or the pipeline has errors, a warning is given about any unexpected parameters found which are not described in the pipeline schema.
    * This behaviour can be disabled by using `--validate_params false`
* Added profiles to support the [Charliecloud](https://hpc.github.io/charliecloud/) and [Shifter](https://nersc.gitlab.io/development/shifter/how-to-use/) container engines [[#824](https://github.com/nf-core/tools/issues/824)]
    * Note that Charliecloud requires Nextflow version `v21.03.0-edge` or later.
* Profiles for container engines now explicitly _disable_ all other engines [[#867](https://github.com/nf-core/tools/issues/867)]
* Fixed typo in nf-core-lint CI that prevented the markdown summary from being automatically posted on PRs as a comment.
* Changed default for `--input` from `data/*{1,2}.fastq.gz` to `null`, as this is now validated by the schema as a required value.
* Removed support for `--name` parameter for custom run names.
    * The same functionality for MultiQC still exists with the core Nextflow `-name` option.
* Added to template docs about how to identify process name for resource customisation
* The parameters `--max_memory` and `--max_time` are now validated against a regular expression [[#793](https://github.com/nf-core/tools/issues/793)]
    * Must be written in the format `123.GB` / `456.h` with any of the prefixes listed in the [Nextflow docs](https://www.nextflow.io/docs/latest/process.html#memory)
    * Bare numbers no longer allowed, avoiding people from trying to specify GB and actually specifying bytes.
* Switched from cookiecutter to Jinja2 [[#880]](https://github.com/nf-core/tools/pull/880)
* Finally dropped the wonderful [cookiecutter](https://github.com/cookiecutter/cookiecutter) library that was behind the first pipeline template that led to nf-core [[#880](https://github.com/nf-core/tools/pull/880)]
    * Now rendering templates directly using [Jinja](https://jinja.palletsprojects.com/), which is what cookiecutter was doing anyway

### Modules

Initial addition of a number of new helper commands for working with DSL2 modules:

* `modules list` - List available modules
* `modules install` - Install a module from nf-core/modules
* `modules remove` - Remove a module from a pipeline
* `modules create` - Create a module from the template
* `modules create-test-yml` - Create the `test.yml` file for a module with md5 sums, tags, commands and names added
* `modules lint` - Check a module against nf-core guidelines

You can read more about each of these commands in the main tools documentation (see `README.md` or <https://nf-co.re/tools>)

### Tools helper code

* Fixed some bugs in the command line interface for `nf-core launch` and improved formatting [[#829](https://github.com/nf-core/tools/pull/829)]
* New functionality for `nf-core download` to make it compatible with DSL2 pipelines [[#832](https://github.com/nf-core/tools/pull/832)]
    * Singularity images in module files are now discovered and fetched
    * Direct downloads of Singularity images in python allowed (much faster than running `singularity pull`)
    * Downloads now work with `$NXF_SINGULARITY_CACHEDIR` so that pipelines sharing containers have efficient downloads
* Changed behaviour of `nf-core sync` command [[#787](https://github.com/nf-core/tools/issues/787)]
    * Instead of opening or updating a PR from `TEMPLATE` directly to `dev`, a new branch is now created from `TEMPLATE` and a PR opened from this to `dev`.
    * This is to make it easier to fix merge conflicts without accidentally bringing the entire pipeline history back into the `TEMPLATE` branch (which makes subsequent sync merges much more difficult)

### Linting

* Major refactor and rewrite of pipieline linting code
    * Much better code organisation and maintainability
    * New automatically generated documentation using Sphinx
    * Numerous new tests and functions, removal of some unnecessary tests
* Added lint check for merge markers [[#321]](https://github.com/nf-core/tools/issues/321)
* Added new option `--fix` to automatically correct some problems detected by linting
* Added validation of default params to `nf-core schema lint` [[#823](https://github.com/nf-core/tools/issues/823)]
* Added schema validation of GitHub action workflows to lint function [[#795](https://github.com/nf-core/tools/issues/795)]
* Fixed bug in schema title and description validation
* Added second progress bar for conda dependencies lint check, as it can be slow [[#299](https://github.com/nf-core/tools/issues/299)]
* Added new lint test to check files that should be unchanged from the pipeline.
* Added the possibility to ignore lint tests using a `nf-core-lint.yml` config file [[#809](https://github.com/nf-core/tools/pull/809)]

## [v1.12.1 - Silver Dolphin](https://github.com/nf-core/tools/releases/tag/1.12.1) - [2020-12-03]

### Template

* Finished switch from `$baseDir` to `$projectDir` in `iGenomes.conf` and `main.nf`
    * Main fix is for `smail_fields` which was a bug introduced in the previous release. Sorry about that!
* Ported a number of small content tweaks from nf-core/eager to the template [[#786](https://github.com/nf-core/tools/issues/786)]
    * Better contributing documentation, more placeholders in documentation files, more relaxed markdownlint exceptions for certain HTML tags, more content for the PR and issue templates.

### Tools helper code

* Pipeline schema: make parameters of type `range` to `number`. [[#738](https://github.com/nf-core/tools/issues/738)]
* Respect `$NXF_HOME` when looking for pipelines with `nf-core list` [[#798](https://github.com/nf-core/tools/issues/798)]
* Swapped PyInquirer with questionary for command line questions in `launch.py` [[#726](https://github.com/nf-core/tools/issues/726)]
    * This should fix conda installation issues that some people had been hitting
    * The change also allows other improvements to the UI
* Fix linting crash when a file deleted but not yet staged in git [[#796](https://github.com/nf-core/tools/issues/796)]

## [v1.12 - Mercury Weasel](https://github.com/nf-core/tools/releases/tag/1.12) - [2020-11-19]

### Tools helper code

* Updated `nf_core` documentation generator for building [https://nf-co.re/tools-docs/](https://nf-co.re/tools-docs/)

### Template

* Make CI comments work with PRs from forks [[#765](https://github.com/nf-core/tools/issues/765)]
    * Branch protection and linting results should now show on all PRs
* Updated GitHub issue templates, which had stopped working
* Refactored GitHub Actions so that the AWS full-scale tests are triggered after docker build is finished
    * DockerHub push workflow split into two - one for dev, one for releases
* Updated actions to no longer use `set-env` which is now depreciating [[#739](https://github.com/nf-core/tools/issues/739)]
* Added config import for `test_full` in `nextflow.config`
* Switched depreciated `$baseDir` to `$projectDir`
* Updated minimum Nextflow version to `20.04.10`
* Make Nextflow installation less verbose in GitHub Actions [[#780](https://github.com/nf-core/tools/pull/780)]

### Linting

* Updated code to display colours in GitHub Actions log output
* Allow tests to pass with `dev` version of nf-core/tools (previous failure due to base image version)
* Lint code no longer tries to post GitHub PR comments. This is now done in a GitHub Action only.

## [v1.11 - Iron Tiger](https://github.com/nf-core/tools/releases/tag/1.11) - [2020-10-27]

### Template

* Fix command error in `awstest.yml` GitHub Action workflow.
* Allow manual triggering of AWS test GitHub Action workflows.
* Remove TODO item, which was proposing the usage of additional files beside `usage.md` and `output.md` for documentation.
* Added a Podman profile, which enables Podman as container.
* Updated linting for GitHub actions AWS tests workflows.

### Linting

* Made a base-level `Dockerfile` a warning instead of failure
* Added a lint failure if the old `bin/markdown_to_html.r` script is found
* Update `rich` package dependency and use new markup escaping to change `[[!]]` back to `[!]` again

### Other

* Pipeline sync - fetch full repo when checking out before sync
* Sync - Add GitHub actions manual trigger option

## [v1.10.2 - Copper Camel _(brought back from the dead)_](https://github.com/nf-core/tools/releases/tag/1.10.2) - [2020-07-31]

Second patch release to address some small errors discovered in the pipeline template.
Apologies for the inconvenience.

* Fix syntax error in `/push_dockerhub.yml` GitHub Action workflow
* Change `params.readPaths` -> `params.input_paths` in `test_full.config`
* Check results when posting the lint results as a GitHub comment
    * This feature is unfortunately not possible when making PRs from forks outside of the nf-core organisation for now.
* More major refactoring of the automated pipeline sync
    * New GitHub Actions matrix parallelisation of sync jobs across pipelines [[#673](https://github.com/nf-core/tools/issues/673)]
    * Removed the `--all` behaviour from `nf-core sync` as we no longer need it
    * Sync now uses a new list of pipelines on the website which does not include archived pipelines [[#712](https://github.com/nf-core/tools/issues/712)]
    * When making a PR it checks if a PR already exists - if so it updates it [[#710](https://github.com/nf-core/tools/issues/710)]
    * More tests and code refactoring for more stable code. Hopefully fixes 404 error [[#711](https://github.com/nf-core/tools/issues/711)]

## [v1.10.1 - Copper Camel _(patch)_](https://github.com/nf-core/tools/releases/tag/1.10.1) - [2020-07-30]

Patch release to fix the automatic template synchronisation, which failed in the v1.10 release.

* Improved logging: `nf-core --log-file log.txt` now saves a verbose log to disk.
* nf-core/tools GitHub Actions pipeline sync now uploads verbose log as an artifact.
* Sync - fixed several minor bugs, made logging less verbose.
* Python Rich library updated to `>=4.2.1`
* Hopefully fix git config for pipeline sync so that commit comes from @nf-core-bot
* Fix sync auto-PR text indentation so that it doesn't all show as code
* Added explicit flag `--show-passed` for `nf-core lint` instead of taking logging verbosity

## [v1.10 - Copper Camel](https://github.com/nf-core/tools/releases/tag/1.10) - [2020-07-30]

### Pipeline schema

This release of nf-core/tools introduces a major change / new feature: pipeline schema.
These are [JSON Schema](https://json-schema.org/) files that describe all of the parameters for a given
pipeline with their ID, a description, a longer help text, an optional default value, a variable _type_
(eg. `string` or `boolean`) and more.

The files will be used in a number of places:

* Automatic validation of supplied parameters when running pipelines
    * Pipeline execution can be immediately stopped if a required `param` is missing,
    or does not conform to the patterns / allowed values in the schema.
* Generation of pipeline command-line help
    * Running `nextflow run <pipeline> --help` will use the schema to generate a help text automatically
* Building online documentation on the [nf-core website](https://nf-co.re)
* Integration with 3rd party graphical user interfaces

To support these new schema files, nf-core/tools now comes with a new set of commands: `nf-core schema`.

* Pipeline schema can be generated or updated using `nf-core schema build` - this takes the parameters from
  the pipeline config file and prompts the developer for any mismatch between schema and pipeline.
    * Once a skeleton Schema file has been built, the command makes use of a new nf-core website tool to provide
    a user friendly graphical interface for developers to add content to their schema: [https://nf-co.re/pipeline_schema_builder](https://nf-co.re/pipeline_schema_builder)
* Pipelines will be automatically tested for valid schema that describe all pipeline parameters using the
  `nf-core schema lint` command (also included as part of the main `nf-core lint` command).
* Users can validate their set of pipeline inputs using the `nf-core schema validate` command.

In addition to the new schema commands, the `nf-core launch` command has been completely rewritten from
scratch to make use of the new pipeline schema. This command can use either an interactive command-line
prompt or a rich web interface to help users set parameters for a pipeline run.

The parameter descriptions and help text are fully used and embedded into the launch interfaces to make
this process as user-friendly as possible. We hope that it's particularly well suited to those new to nf-core.

Whilst we appreciate that this new feature will add a little work for pipeline developers, we're excited at
the possibilities that it brings. If you have any feedback or suggestions, please let us know either here on
GitHub or on the nf-core [`#json-schema` Slack channel](https://nfcore.slack.com/channels/json-schema).

### Python code formatting

We have adopted the use of the [Black Python code formatter](https://black.readthedocs.io/en/stable/).
This ensures a harmonised code formatting style throughout the package, from all contributors.
If you are editing any Python code in nf-core/tools you must now pass the files through Black when
making a pull-request. See [`.github/CONTRIBUTING.md`](.github/CONTRIBUTING.md) for details.

### Template

* Add `--publish_dir_mode` parameter [#585](https://github.com/nf-core/tools/issues/585)
* Isolate R library paths to those in container [#541](https://github.com/nf-core/tools/issues/541)
* Added new style of pipeline parameters JSON schema to pipeline template
* Add ability to attach MultiQC reports to completion emails when using `mail`
* Update `output.md` and add in 'Pipeline information' section describing standard NF and pipeline reporting.
* Build Docker image using GitHub Actions, then push to Docker Hub (instead of building on Docker Hub)
* Add Slack channel badge in pipeline README
* Allow multiple container tags in `ci.yml` if performing multiple tests in parallel
* Add AWS CI tests and full tests GitHub Actions workflows
* Update AWS CI tests and full tests secrets names
* Added `macs_gsize` for danRer10, based on [this post](https://biostar.galaxyproject.org/p/18272/)
* Add information about config files used for workflow execution (`workflow.configFiles`) to summary
* Fix `markdown_to_html.py` to work with Python 2 and 3.
* Change `params.reads` -> `params.input`
* Adding TODOs and MultiQC process in DSL2 template
* Change `params.readPaths` -> `params.input_paths`
* Added a `.github/.dockstore.yml` config file for automatic workflow registration with [dockstore.org](https://dockstore.org/)

### Linting

* Refactored PR branch tests to be a little clearer.
* Linting error docs explain how to add an additional branch protecton rule to the `branch.yml` GitHub Actions workflow.
* Adapted linting docs to the new PR branch tests.
* Failure for missing the readme bioconda badge is now a warn, in case this badge is not relevant
* Added test for template `{{ cookiecutter.var }}` placeholders
* Fix failure when providing version along with build id for Conda packages
* New `--json` and `--markdown` options to print lint results to JSON / markdown files
* Linting code now automatically posts warning / failing results to GitHub PRs as a comment if it can
* Added AWS GitHub Actions workflows linting
* Fail if `params.input` isn't defined.
* Beautiful new progress bar to look at whilst linting is running and awesome new formatted output on the command line :heart_eyes:
    * All made using the excellent [`rich` python library](https://github.com/willmcgugan/rich) - check it out!
* Tests looking for `TODO` strings should now ignore editor backup files. [#477](https://github.com/nf-core/tools/issues/477)

### nf-core/tools Continuous Integration

* Added CI test to check for PRs against `master` in tools repo
* CI PR branch tests fixed & now automatically add a comment on the PR if failing, explaining what is wrong
* Move some of the issue and PR templates into HTML `<!-- comments -->` so that they don't show in issues / PRs

### Other

* Describe alternative installation method via conda with `conda env create`
* nf-core/tools version number now printed underneath header artwork
* Bumped Conda version shipped with nfcore/base to 4.8.2
* Added log message when creating new pipelines that people should talk to the community about their plans
* Fixed 'on completion' emails sent using the `mail` command not containing body text.
* Improved command-line help text for nf-core/tools
* `nf-core list` now hides archived pipelines unless `--show_archived` flag is set
* Command line tools now checks if there is a new version of nf-core/tools available
    * Disable this by setting the environment variable `NFCORE_NO_VERSION_CHECK`, eg. `export NFCORE_NO_VERSION_CHECK=1`
* Better command-line output formatting of nearly all `nf-core` commands using [`rich`](https://github.com/willmcgugan/rich)

## [v1.9 - Platinum Pigeon](https://github.com/nf-core/tools/releases/tag/1.9) - [2020-02-20]

### Continuous integration

* Travis CI tests are now deprecated in favor of GitHub Actions within the pipeline template.
    * `nf-core bump-version` support has been removed for `.travis.yml`
    * `nf-core lint` now fails if a `.travis.yml` file is found
* Ported nf-core/tools Travis CI automation to GitHub Actions.
* Fixed the build for the nf-core/tools API documentation on the website

### Template

* Rewrote the documentation markdown > HTML conversion in Python instead of R
* Fixed rendering of images in output documentation [#391](https://github.com/nf-core/tools/issues/391)
* Removed the requirement for R in the conda environment
* Make `params.multiqc_config` give an _additional_ MultiQC config file instead of replacing the one that ships with the pipeline
* Ignore only `tests/` and `testing/` directories in `.gitignore` to avoid ignoring `test.config` configuration file
* Rephrase docs to promote usage of containers over Conda to ensure reproducibility
* Stage the workflow summary YAML file within MultiQC work directory

### Linting

* Removed linting for CircleCI
* Allow any one of `params.reads` or `params.input` or `params.design` before warning
* Added whitespace padding to lint error URLs
* Improved documentation for lint errors
* Allow either `>=` or `!>=` in nextflow version checks (the latter exits with an error instead of just warning) [#506](https://github.com/nf-core/tools/issues/506)
* Check that `manifest.version` ends in `dev` and throw a warning if not
    * If running with `--release` check the opposite and fail if not
* Tidied up error messages and syntax for linting GitHub actions branch tests
* Add YAML validator
* Don't print test results if we have a critical error

### Other

* Fix automatic synchronisation of the template after releases of nf-core/tools
* Improve documentation for installing `nf-core/tools`
* Replace preprint by the new nf-core publication in Nature Biotechnology :champagne:
* Use `stderr` instead of `stdout` for header artwork
* Tolerate unexpected output from `nextflow config` command
* Add social preview image
* Added a [release checklist](.github/RELEASE_CHECKLIST.md) for the tools repo

## [v1.8 - Black Sheep](https://github.com/nf-core/tools/releases/tag/1.8) - [2020-01-27]

### Continuous integration

* GitHub Actions CI workflows are now included in the template pipeline
    * Please update these files to match the existing tests that you have in `.travis.yml`
* Travis CI tests will be deprecated from the next `tools` release
* Linting will generate a warning if GitHub Actions workflows do not exist and if applicable to remove Travis CI workflow file i.e. `.travis.yml`.

### Tools helper code

* Refactored the template synchronisation code to be part of the main nf-core tool
* `nf-core bump-version` now also bumps the version string of the exported conda environment in the Dockerfile
* Updated Blacklist of synced pipelines
* Ignore pre-releases in `nf-core list`
* Updated documentation for `nf-core download`
* Fixed typo in `nf-core launch` final command
* Handle missing pipeline descriptions in `nf-core list`
* Migrate tools package CI to GitHub Actions

### Linting

* Adjusted linting to enable `patch` branches from being tested
* Warn if GitHub Actions workflows do not exist, warn if `.travis.yml` and circleCI are there
* Lint for `Singularity` file and raise error if found [#458](https://github.com/nf-core/tools/issues/458)
* Added linting of GitHub Actions workflows `linting.yml`, `ci.yml` and `branch.yml`
* Warn if pipeline name contains upper case letters or non alphabetical characters [#85](https://github.com/nf-core/tools/issues/85)
* Make CI tests of lint code pass for releases

### Template pipeline

* Fixed incorrect paths in iGenomes config as described in issue [#418](https://github.com/nf-core/tools/issues/418)
* Fixed incorrect usage of non-existent parameter in the template [#446](https://github.com/nf-core/tools/issues/446)
* Add UCSC genomes to `igenomes.config` and add paths to all genome indices
* Change `maxMultiqcEmailFileSize` parameter to `max_multiqc_email_size`
* Export conda environment in Docker file [#349](https://github.com/nf-core/tools/issues/349)
* Change remaining parameters from `camelCase` to `snake_case` [#39](https://github.com/nf-core/hic/issues/39)
    * `--singleEnd` to `--single_end`
    * `--igenomesIgnore` to `--igenomes_ignore`
    * Having the old camelCase versions of these will now throw an error
* Add `autoMounts=true` to default singularity profile
* Add in `markdownlint` checks that were being ignored by default
* Disable ansi logging in the travis CI tests
* Move `params`section from `base.config` to `nextflow.config`
* Use `env` scope to export `PYTHONNOUSERSITE` in `nextflow.config` to prevent conflicts with host Python environment
* Bump minimum Nextflow version to `19.10.0` - required to properly use `env` scope in `nextflow.config`
* Added support for nf-tower in the travis tests, using public mailbox nf-core@mailinator.com
* Add link to [Keep a Changelog](http://keepachangelog.com/en/1.0.0/) and [Semantic Versioning](http://semver.org/spec/v2.0.0.html) to CHANGELOG
* Adjusted `.travis.yml` checks to allow for `patch` branches to be tested
* Add Python 3.7 dependency to the `environment.yml` file
* Remove `awsbatch` profile cf [nf-core/configs#71](https://github.com/nf-core/configs/pull/71)
* Make `scrape_software_versions.py` compatible with Python3 to enable miniconda3 in    [base image PR](https://github.com/nf-core/tools/pull/462)
* Add GitHub Actions workflows and respective linting
* Add `NXF_ANSI_LOG` as global environment variable to template GitHub Actions CI workflow
* Fixed global environment variable in GitHub Actions CI workflow
* Add `--awscli` parameter
* Add `README.txt` path for genomes in `igenomes.config` [nf-core/atacseq#75](https://github.com/nf-core/atacseq/issues/75)
* Fix buggy ANSI codes in pipeline summary log messages
* Add a `TODO` line in the new GitHub Actions CI test files

### Base Docker image

* Use miniconda3 instead of miniconda for a Python 3k base environment
    * If you still need Python 2 for your pipeline, add `conda-forge::python=2.7.4` to the dependencies in your `environment.yml`
* Update conda version to 4.7.12

### Other

* Updated Base Dockerfile to Conda 4.7.10
* Entirely switched from Travis-Ci.org to Travis-Ci.com for template and tools
* Improved core documentation (`-profile`)

## [v1.7 - Titanium Kangaroo](https://github.com/nf-core/tools/releases/tag/1.7) - [2019-10-07]

### Tools helper code

* The tools `create` command now sets up a `TEMPLATE` and a `dev` branch for syncing
* Fixed issue [379](https://github.com/nf-core/tools/issues/379)
* nf-core launch now uses stable parameter schema version 0.1.0
* Check that PR from patch or dev branch is acceptable by linting
* Made code compatible with Python 3.7
* The `download` command now also fetches institutional configs from nf-core/configs
* When listing pipelines, a nicer message is given for the rare case of a detached `HEAD` ref in a locally pulled pipeline. [#297](https://github.com/nf-core/tools/issues/297)
* The `download` command can now compress files into a single archive.
* `nf-core create` now fetches a logo for the pipeline from the nf-core website
* The readme should now be rendered properly on PyPI.

### Syncing

* Can now sync a targeted pipeline via command-line
* Updated Blacklist of synced pipelines
* Removed `chipseq` from Blacklist of synced pipelines
* Fixed issue [#314](https://github.com/nf-core/tools/issues/314)

### Linting

* If the container slug does not contain the nf-core organisation (for example during development on a fork), linting will raise a warning, and an error with release mode on

### Template pipeline

* Add new code for Travis CI to allow PRs from patch branches too
* Fix small typo in central readme of tools for future releases
* Small code polishing + typo fix in the template main.nf file
* Header ANSI codes no longer print `[2m` to console when using `-with-ansi`
* Switched to yaml.safe_load() to fix PyYAML warning that was thrown because of a possible [exploit](https://github.com/yaml/pyyaml/wiki/PyYAML-yaml.load(input)-Deprecation)
* Add `nf-core` citation
* Add proper `nf-core` logo for tools
* Add `Quick Start` section to main README of template
* Fix [Docker RunOptions](https://github.com/nf-core/tools/pull/351) to get UID and GID set in the template
* `Dockerfile` now specifically uses the proper release tag of the nfcore/base image
* Use [`file`](https://github.com/nf-core/tools/pull/354) instead of `new File`
  to avoid weird behavior such as making an `s3:/` directory locally when using
  an AWS S3 bucket as the `--outdir`.
* Fix workflow.onComplete() message when finishing pipeline
* Update URL for joining the nf-core slack to [https://nf-co.re/join/slack](https://nf-co.re/join/slack)
* Add GitHub Action for CI and Linting
* [Increased default time limit](https://github.com/nf-core/tools/issues/370) to 4h
* Add direct link to the pipeline slack channel in the contribution guidelines
* Add contributions and support heading with links to contribution guidelines and link to the pipeline slack channel in the main README
* Fix Parameters JSON due to new versionized structure
* Added conda-forge::r-markdown=1.1 and conda-forge::r-base=3.6.1 to environment
* Plain-text email template now has nf-core ASCII artwork
* Template configured to use logo fetched from website
* New option `--email_on_fail` which only sends emails if the workflow is not successful
* Add file existence check when checking software versions
* Fixed issue [#165](https://github.com/nf-core/tools/issues/165) - Use `checkIfExists`
* Consistent spacing for `if` statements
* Add sensible resource labels to `base.config`

### Other

* Bump `conda` to 4.6.14 in base nf-core Dockerfile
* Added a Code of Conduct to nf-core/tools, as only the template had this before
* TravisCI tests will now also start for PRs from `patch` branches, [to allow fixing critical issues](https://github.com/nf-core/tools/pull/392) without making a new major release

## [v1.6 - Brass Walrus](https://github.com/nf-core/tools/releases/tag/1.6) - [2020-04-09]

### Syncing

* Code refactoring to make the script more readable
* No travis build failure anymore on sync errors
* More verbose logging

### Template pipeline

* awsbatch `work-dir` checking moved to nextflow itself. Removed unsatisfiable check in main.nf template.
* Fixed markdown linting
* Tools CI testing now runs markdown lint on compiled template pipeline
* Migrated large portions of documentation to the [nf-core website](https://github.com/nf-core/nf-co.re/pull/93)
* Removed Gitter references in `.github/` directories for `tools/` and pipeline template.
* Changed `scrape_software_versions.py` to output `.csv` file
* Added `export_plots` parameter to multiqc config
* Corrected some typos as listed [here](https://github.com/nf-core/tools/issues/348) to Guidelines

### Tools helper code

* Drop [nf-core/rnaseq](https://github.com/nf-core/rnaseq]) from `blacklist.json` to make template sync available
* Updated main help command to sort the subcommands in a more logical order
* Updated readme to describe the new `nf-core launch` command
* Fix bugs in `nf-core download`
    * The _latest_ release is now fetched by default if not specified
    * Downloaded pipeline files are now properly executable.
* Fixed bugs in `nf-core list`
    * Sorting now works again
    * Output is partially coloured (better highlighting out of date pipelines)
    * Improved documentation
* Fixed bugs in `nf-core lint`
    * The order of conda channels is now correct, avoiding occasional erroneous errors that packages weren't found ([#207](https://github.com/nf-core/tools/issues/207))
    * Allow edge versions in nf-core pipelines
* Add reporting of ignored errored process
    * As a solution for [#103](https://github.com/nf-core/tools/issues/103))
* Add Bowtie2 and BWA in iGenome config file template

## [v1.5 - Iron Shark](https://github.com/nf-core/tools/releases/tag/1.5) - [2019-03-13]

### Template pipeline

* Dropped Singularity file
* Summary now logs details of the cluster profile used if from [nf-core/configs](https://github.com/nf-core/configs)
* Dockerhub is used in favor of Singularity Hub for pulling when using the Singularity profile
* Changed default container tag from latest to dev
* Brought the logo to life
* Change the default filenames for the pipeline trace files
* Remote fetch of nf-core/configs profiles fails gracefully if offline
* Remove `params.container` and just directly define `process.container` now
* Completion email now includes MultiQC report if not too big
* `params.genome` is now checked if set, to ensure that it's a valid iGenomes key
* Together with nf-core/configs, helper function now checks hostname and suggests a valid config profile
* `awsbatch` executor requires the `tracedir` not to be set to an `s3` bucket.

### Tools helper code

* New `nf-core launch` command to interactively launch nf-core pipelines from command-line
    * Works with a `parameters.settings.json` file shipped with each pipeline
    * Discovers additional `params` from the pipeline dynamically
* Drop Python 3.4 support
* `nf-core list` now only shows a value for _"is local latest version"_ column if there is a local copy.
* Lint markdown formatting in automated tests
    * Added `markdownlint-cli` for checking Markdown syntax in pipelines and tools repo
* Syncing now reads from a `blacklist.json` in order to exclude pipelines from being synced if necessary.
* Added nf-core tools API description to assist developers with the classes and functions available.
    * Docs are automatically built by Travis CI and updated on the nf-co.re website.
* Introduced test for filtering remote workflows by keyword.
* Build tools python API docs
    * Use Travis job for api doc generation and publish

* `nf-core bump-version` now stops before making changes if the linting fails
* Code test coverage
    * Introduced test for filtering remote workflows by keyword
* Linting updates
    * Now properly searches for conda packages in default channels
    * Now correctly validates version pinning for packages from PyPI
    * Updates for changes to `process.container` definition

### Other

* Bump `conda` to 4.6.7 in base nf-core Dockerfile

## [v1.4 - Tantalum Butterfly](https://github.com/nf-core/tools/releases/tag/1.4) - [2018-12-12]

### Template pipeline

* Institutional custom config profiles moved to github `nf-core/configs`
    * These will now be maintained centrally as opposed to being shipped with the pipelines in `conf/`
    * Load `base.config` by default for all profiles
    * Removed profiles named `standard` and `none`
    * Added parameter `--igenomesIgnore` so `igenomes.config` is not loaded if parameter clashes are observed
    * Added parameter `--custom_config_version` for custom config version control. Can use this parameter to provide commit id for reproducibility. Defaults to `master`
    * Deleted custom configs from template in `conf/` directory i.e. `uzh.config`, `binac.config` and `cfc.config`
* `multiqc_config` and `output_md` are now put into channels instead of using the files directly (see issue [#222](https://github.com/nf-core/tools/issues/222))
* Added `local.md` to cookiecutter template in `docs/configuration/`. This was referenced in `README.md` but not present.
* Major overhaul of docs to add/remove parameters, unify linking of files and added description for providing custom configs where necessary
* Travis: Pull the `dev` tagged docker image for testing
* Removed UPPMAX-specific documentation from the template.

### Tools helper code

* Make Travis CI tests fail on pull requests if the `CHANGELOG.md` file hasn't been updated
* Minor bugfixing in Python code (eg. removing unused import statements)
* Made the web requests caching work on multi-user installations
* Handle exception if nextflow isn't installed
* Linting: Update for Travis: Pull the `dev` tagged docker image for testing

## [v1.3 - Citreous Swordfish](https://github.com/nf-core/tools/releases/tag/1.3) - [2018-11-21]

* `nf-core create` command line interface updated
    * Interactive prompts for required arguments if not given
    * New flag for workflow author
* Updated channel order for bioconda/conda-forge channels in environment.yaml
* Increased code coverage for sub command `create` and `licenses`
* Fixed nasty dependency hell issue between `pytest` and `py` package in Python 3.4.x
* Introduced `.coveragerc` for pytest-cov configuration, which excludes the pipeline template now from being reported
* Fix [189](https://github.com/nf-core/tools/issues/189): Check for given conda and PyPi package dependencies, if their versions exist
* Added profiles for `cfc`,`binac`, `uzh` that can be synced across pipelines
    * Ordering alphabetically for profiles now
* Added `pip install --upgrade pip` to `.travis.yml` to update pip in the Travis CI environment

## [v1.2](https://github.com/nf-core/tools/releases/tag/1.2) - [2018-10-01]

* Updated the `nf-core release` command
    * Now called `nf-core bump-versions` instead
    * New flag `--nextflow` to change the required nextflow version instead
* Template updates
    * Simpler installation of the `nf-core` helper tool, now directly from PyPI
    * Bump minimum nextflow version to `0.32.0` - required for built in `manifest.nextflowVersion` check and access to `workflow.manifest` variables from within nextflow scripts
    * New `withName` syntax for configs
    * Travis tests fail if PRs come against the `master` branch, slightly refactored
    * Improved GitHub contributing instructions and pull request / issue templates
* New lint tests
    * `.travis.yml` test for PRs made against the `master` branch
    * Automatic `--release` option not used if the travis repo is `nf-core/tools`
    * Warnings if depreciated variables `params.version` and `params.nf_required_version` are found
* New `nf-core licences` subcommand to show licence for each conda package in a workflow
* `nf-core list` now has options for sorting pipeline nicely
* Latest version of conda used in nf-core base docker image
* Updated PyPI deployment to  correctly parse the markdown readme (hopefully!)
* New GitHub contributing instructions and pull request template

## [v1.1](https://github.com/nf-core/tools/releases/tag/1.1) - [2018-08-14]

Very large release containing lots of work from the first nf-core hackathon, held in SciLifeLab Stockholm.

* The [Cookiecutter template](https://github.com/nf-core/cookiecutter) has been merged into tools
    * The old repo above has been archived
    * New pipelines are now created using the command `nf-core create`
    * The nf-core template and associated linting are now controlled under the same version system
* Large number of template updates and associated linting changes
    * New simplified cookiecutter variable usage
    * Refactored documentation - simplified and reduced duplication
    * Better `manifest` variables instead of `params` for pipeline name and version
    * New integrated nextflow version checking
    * Updated travis docker pull command to use tagging to allow release tests to pass
    * Reverted Docker and Singularity syntax to use `ENV` hack again
* Improved Python readme parsing for PyPI
* Updated Travis tests to check that the correct `dev` branch is being targeted
* New sync tool to automate pipeline updates
    * Once initial merges are complete, a nf-core bot account will create PRs for future template updates

## [v1.0.1](https://github.com/nf-core/tools/releases/tag/1.0.1) - [2018-07-18]

The version 1.0 of nf-core tools cannot be installed from PyPi. This patch fixes it, by getting rid of the requirements.txt plus declaring the dependent modules in the setup.py directly.

## [v1.0](https://github.com/nf-core/tools/releases/tag/1.0) - [2018-06-12]

Initial release of the nf-core helper tools package. Currently includes four subcommands:

* `nf-core list`: List nf-core pipelines with local info
* `nf-core download`: Download a pipeline and singularity container
* `nf-core lint`: Check pipeline against nf-core guidelines
* `nf-core release`: Update nf-core pipeline version number<|MERGE_RESOLUTION|>--- conflicted
+++ resolved
@@ -12,11 +12,8 @@
 * Regular release sync fix - this time it was to do with JSON serialisation [[#1072](https://github.com/nf-core/tools/pull/1072)]
 * Fixed bug in schema validation that ignores upper/lower-case typos in parameters [[#1087](https://github.com/nf-core/tools/issues/1087)]
 * Bugfix: Download should use path relative to workflow for configs
-<<<<<<< HEAD
 * Remove lint checks for files related to conda and docker as not needed anymore for DSL2
-=======
 * Removed `params_used` lint check because of incompatibility with DSL2
->>>>>>> 5e9e33cc
 
 ### Modules
 
