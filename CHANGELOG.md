# nf-core/tools: Changelog

## v1.6dev

<<<<<<< HEAD
#### Template pipeline
* Fixed markdown linting
* Tools CI testing now runs markdown lint on compiled template pipeline
=======
_..nothing yet.._
#### Syncing Functionality
* Drop [nf-core/rnaseq](https://github.com/nf-core/rnaseq]) from `blacklist.json` to make template sync available
>>>>>>> 1700e0c1

## [v1.5](https://github.com/nf-core/tools/releases/tag/1.5) - 2019-03-13 Iron Shark

#### Template pipeline
* Dropped Singularity file
* Summary now logs details of the cluster profile used if from [nf-core/configs](https://github.com/nf-core/configs)
* Dockerhub is used in favor of Singularity Hub for pulling when using the Singularity profile
* Changed default container tag from latest to dev
* Brought the logo to life
* Change the default filenames for the pipeline trace files
* Remote fetch of nf-core/configs profiles fails gracefully if offline
* Remove `params.container` and just directly define `process.container` now
* Completion email now includes MultiQC report if not too big
* `params.genome` is now checked if set, to ensure that it's a valid iGenomes key
* Together with nf-core/configs, helper function now checks hostname and suggests a valid config profile
* `awsbatch` executor requires the `tracedir` not to be set to an `s3` bucket.

#### Tools helper code
* New `nf-core launch` command to interactively launch nf-core pipelines from command-line
  * Works with a `parameters.settings.json` file shipped with each pipeline
  * Discovers additional `params` from the pipeline dynamically
* Drop Python 3.4 support
* `nf-core list` now only shows a value for _"is local latest version"_ column if there is a local copy.
* Lint markdown formatting in automated tests
  * Added `markdownlint-cli` for checking Markdown syntax in pipelines and tools repo
* Syncing now reads from a `blacklist.json` in order to exclude pipelines from being synced if necessary.
* Added nf-core tools API description to assist developers with the classes and functions available.
  * Docs are automatically built by Travis CI and updated on the nf-co.re website.
* Introduced test for filtering remote workflows by keyword.
* Build tools python API docs
  * Use Travis job for api doc generation and publish

* `nf-core bump-version` now stops before making changes if the linting fails
* Code test coverage
  * Introduced test for filtering remote workflows by keyword
* Linting updates
  * Now properly searches for conda packages in default channels
  * Now correctly validates version pinning for packages from PyPI
  * Updates for changes to `process.container` definition

#### Other
* Bump `conda` to 4.6.7 in base nf-core Dockerfile

## [v1.4](https://github.com/nf-core/tools/releases/tag/1.4) - 2018-12-12 Tantalum Butterfly

#### Template pipeline
* Institutional custom config profiles moved to github `nf-core/configs`
  * These will now be maintained centrally as opposed to being shipped with the pipelines in `conf/`
  * Load `base.config` by default for all profiles
  * Removed profiles named `standard` and `none`
  * Added parameter `--igenomesIgnore` so `igenomes.config` is not loaded if parameter clashes are observed
  * Added parameter `--custom_config_version` for custom config version control. Can use this parameter to provide commit id for reproducibility. Defaults to `master`
  * Deleted custom configs from template in `conf/` directory i.e. `uzh.config`, `binac.config` and `cfc.config`
* `multiqc_config` and `output_md` are now put into channels instead of using the files directly (see issue [#222](https://github.com/nf-core/tools/issues/222))
* Added `local.md` to cookiecutter template in `docs/configuration/`. This was referenced in `README.md` but not present.
* Major overhaul of docs to add/remove parameters, unify linking of files and added description for providing custom configs where necessary
* Travis: Pull the `dev` tagged docker image for testing
* Removed UPPMAX-specific documentation from the template.

#### Tools helper code
* Make Travis CI tests fail on pull requests if the `CHANGELOG.md` file hasn't been updated
* Minor bugfixing in Python code (eg. removing unused import statements)
* Made the web requests caching work on multi-user installations
* Handle exception if nextflow isn't installed
* Linting: Update for Travis: Pull the `dev` tagged docker image for testing

## [v1.3](https://github.com/nf-core/tools/releases/tag/1.3) - 2018-11-21
* `nf-core create` command line interface updated
  * Interactive prompts for required arguments if not given
  * New flag for workflow author
* Updated channel order for bioconda/conda-forge channels in environment.yaml
* Increased code coverage for sub command `create` and `licenses`
* Fixed nasty dependency hell issue between `pytest` and `py` package in Python 3.4.x
* Introduced `.coveragerc` for pytest-cov configuration, which excludes the pipeline template now from being reported
* Fix [189](https://github.com/nf-core/tools/issues/189): Check for given conda and PyPi package dependencies, if their versions exist
* Added profiles for `cfc`,`binac`, `uzh` that can be synced across pipelines
  * Ordering alphabetically for profiles now
* Added `pip install --upgrade pip` to `.travis.yml` to update pip in the Travis CI environment

## [v1.2](https://github.com/nf-core/tools/releases/tag/1.2) - 2018-10-01
* Updated the `nf-core release` command
  * Now called `nf-core bump-versions` instead
  * New flag `--nextflow` to change the required nextflow version instead
* Template updates
  * Simpler installation of the `nf-core` helper tool, now directly from PyPI
  * Bump minimum nextflow version to `0.32.0` - required for built in `manifest.nextflowVersion` check and access to `workflow.manifest` variables from within nextflow scripts
  * New `withName` syntax for configs
  * Travis tests fail if PRs come against the `master` branch, slightly refactored
  * Improved GitHub contributing instructions and pull request / issue templates
* New lint tests
  * `.travis.yml` test for PRs made against the `master` branch
  * Automatic `--release` option not used if the travis repo is `nf-core/tools`
  * Warnings if depreciated variables `params.version` and `params.nf_required_version` are found
* New `nf-core licences` subcommand to show licence for each conda package in a workflow
* `nf-core list` now has options for sorting pipeline nicely
* Latest version of conda used in nf-core base docker image
* Updated PyPI deployment to  correctly parse the markdown readme (hopefully!)
* New GitHub contributing instructions and pull request template

## [v1.1](https://github.com/nf-core/tools/releases/tag/1.1) - 2018-08-14
Very large release containing lots of work from the first nf-core hackathon, held in SciLifeLab Stockholm.

* The [Cookiecutter template](https://github.com/nf-core/cookiecutter) has been merged into tools
  * The old repo above has been archived
  * New pipelines are now created using the command `nf-core create`
  * The nf-core template and associated linting are now controlled under the same version system
* Large number of template updates and associated linting changes
  * New simplified cookicutter variable usage
  * Refactored documentation - simplified and reduced duplication
  * Better `manifest` variables instead of `params` for pipeline name and version
  * New integrated nextflow version checking
  * Updated travis docker pull command to use tagging to allow release tests to pass
  * Reverted Docker and Singularity syntax to use `ENV` hack again
* Improved Python readme parsing for PyPI
* Updated Travis tests to check that the correct `dev` branch is being targeted
* New sync tool to automate pipeline updates
  * Once initial merges are complete, a nf-core bot account will create PRs for future template updates

## [v1.0.1](https://github.com/nf-core/tools/releases/tag/1.0.1) - 2018-07-18

The version 1.0 of nf-core tools cannot be installed from PyPi. This patch fixes it, by getting rid of the requirements.txt plus declaring the dependent modules in the setup.py directly.

## [v1.0](https://github.com/nf-core/tools/releases/tag/1.0) - 2018-06-12

Initial release of the nf-core helper tools package. Currently includes four subcommands:

* `nf-core list`: List nf-core pipelines with local info
* `nf-core download`: Download a pipeline and singularity container
* `nf-core lint`: Check pipeline against nf-core guidelines
* `nf-core release`: Update nf-core pipeline version number<|MERGE_RESOLUTION|>--- conflicted
+++ resolved
@@ -2,15 +2,12 @@
 
 ## v1.6dev
 
-<<<<<<< HEAD
 #### Template pipeline
 * Fixed markdown linting
 * Tools CI testing now runs markdown lint on compiled template pipeline
-=======
-_..nothing yet.._
-#### Syncing Functionality
+
+#### Tools helper code
 * Drop [nf-core/rnaseq](https://github.com/nf-core/rnaseq]) from `blacklist.json` to make template sync available
->>>>>>> 1700e0c1
 
 ## [v1.5](https://github.com/nf-core/tools/releases/tag/1.5) - 2019-03-13 Iron Shark
 
