--- conflicted
+++ resolved
@@ -4,11 +4,8 @@
 
 * Fixed an issue in the pipeline template regarding explicit disabling of unused container engines [[#972](https://github.com/nf-core/tools/pull/972)]
 * Fix overly strict `--max_time` formatting regex in template schema [[#973](https://github.com/nf-core/tools/issues/973)]
-<<<<<<< HEAD
 * Try to fix the fix for the automated sync when we submit too many PRs at once [[#970](https://github.com/nf-core/tools/issues/970)]
-=======
 * Strip values from `nf-core launch` web response which are False and have no default in the schema [[#976](https://github.com/nf-core/tools/issues/976)]
->>>>>>> 2e7f2238
 
 ### Template
 
