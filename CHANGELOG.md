# nf-core/tools: Changelog

## v1.5dev

<<<<<<< HEAD
#### General
* Removed Singularity file and related linting
* Added `markdownlint-cli` for checking Markdown syntax
* Drop Python 3.4 support

#### CI
* Build API docs
* Use Travis job for api doc generation and publish
* Bump `conda` to 4.5.12 in Dockerfile
* Lint markdown formatting in automated tests

#### Documentation
* Added nf-core tools API description to assist developers with the classes and functions available.

#### Code coverage
* Introduced test for filtering remote workflows by keyword

#### Syncing
* Syncing now reads from a `blacklist.json` in order to exclude
pipelines from being synced if necessary.

=======
>>>>>>> 09a2afd2
#### Template pipeline
* Summary now logs details of the cluster profile used if from [nf-core/configs](https://github.com/nf-core/configs)
* Dockerhub is used in favor of Singularity Hub for pulling when using the Singularity profile
* Changed default container tag from latest to dev

#### Tools helper code
* Drop Python 3.4 support
* `nf-core list` now only shows a value for _"is local latest version"_ column if there is a local copy.
* `nf-core lint` now properly searches for conda packages in default channels
* Linting correctly validates version pinning for packages from PyPI
* Lint markdown formatting in automated tests
  * Added `markdownlint-cli` for checking Markdown syntax
* Syncing now reads from a `blacklist.json` in order to exclude pipelines from being synced if necessary.
* Added nf-core tools API description to assist developers with the classes and functions available.
  * Docs are automatically built by Travis CI and updated on the nf-co.re website.
* Introduced test for filtering remote workflows by keyword
* Build tools python API docs
  * Use Travis job for api doc generation and publish
* Bump `conda` to 4.5.12 in base nf-core Dockerfile
* `nf-core bump-version` now stops before making changes if the linting fails


## [v1.4](https://github.com/nf-core/tools/releases/tag/1.4) - 2018-12-12 Tantalum Butterfly

#### Template pipeline
* Institutional custom config profiles moved to github `nf-core/configs`
  * These will now be maintained centrally as opposed to being shipped with the pipelines in `conf/`
  * Load `base.config` by default for all profiles
  * Removed profiles named `standard` and `none`
  * Added parameter `--igenomesIgnore` so `igenomes.config` is not loaded if parameter clashes are observed
  * Added parameter `--custom_config_version` for custom config version control. Can use this parameter to provide commit id for reproducibility. Defaults to `master`
  * Deleted custom configs from template in `conf/` directory i.e. `uzh.config`, `binac.config` and `cfc.config`
* `multiqc_config` and `output_md` are now put into channels instead of using the files directly (see issue [#222](https://github.com/nf-core/tools/issues/222))
* Added `local.md` to cookiecutter template in `docs/configuration/`. This was referenced in `README.md` but not present.
* Major overhaul of docs to add/remove parameters, unify linking of files and added description for providing custom configs where necessary
* Travis: Pull the `dev` tagged docker image for testing
* Removed UPPMAX-specific documentation from the template.

#### Tools helper code
* Make Travis CI tests fail on pull requests if the `CHANGELOG.md` file hasn't been updated
* Minor bugfixing in Python code (eg. removing unused import statements)
* Made the web requests caching work on multi-user installations
* Handle exception if nextflow isn't installed
* Linting: Update for Travis: Pull the `dev` tagged docker image for testing

## [v1.3](https://github.com/nf-core/tools/releases/tag/1.3) - 2018-11-21
* `nf-core create` command line interface updated
  * Interactive prompts for required arguments if not given
  * New flag for workflow author
* Updated channel order for bioconda/conda-forge channels in environment.yaml
* Increased code coverage for sub command `create` and `licenses`
* Fixed nasty dependency hell issue between `pytest` and `py` package in Python 3.4.x
* Introduced `.coveragerc` for pytest-cov configuration, which excludes the pipeline template now from being reported
* Fix [189](https://github.com/nf-core/tools/issues/189): Check for given conda and PyPi package dependencies, if their versions exist
* Added profiles for `cfc`,`binac`, `uzh` that can be synced across pipelines
  * Ordering alphabetically for profiles now
* Added `pip install --upgrade pip` to `.travis.yml` to update pip in the Travis CI environment

## [v1.2](https://github.com/nf-core/tools/releases/tag/1.2) - 2018-10-01
* Updated the `nf-core release` command
  * Now called `nf-core bump-versions` instead
  * New flag `--nextflow` to change the required nextflow version instead
* Template updates
  * Simpler installation of the `nf-core` helper tool, now directly from PyPI
  * Bump minimum nextflow version to `0.32.0` - required for built in `manifest.nextflowVersion` check and access to `workflow.manifest` variables from within nextflow scripts
  * New `withName` syntax for configs
  * Travis tests fail if PRs come against the `master` branch, slightly refactored
  * Improved GitHub contributing instructions and pull request / issue templates
* New lint tests
  * `.travis.yml` test for PRs made against the `master` branch
  * Automatic `--release` option not used if the travis repo is `nf-core/tools`
  * Warnings if depreciated variables `params.version` and `params.nf_required_version` are found
* New `nf-core licences` subcommand to show licence for each conda package in a workflow
* `nf-core list` now has options for sorting pipeline nicely
* Latest version of conda used in nf-core base docker image
* Updated PyPI deployment to  correctly parse the markdown readme (hopefully!)
* New GitHub contributing instructions and pull request template

## [v1.1](https://github.com/nf-core/tools/releases/tag/1.1) - 2018-08-14
Very large release containing lots of work from the first nf-core hackathon, held in SciLifeLab Stockholm.

* The [Cookiecutter template](https://github.com/nf-core/cookiecutter) has been merged into tools
  * The old repo above has been archived
  * New pipelines are now created using the command `nf-core create`
  * The nf-core template and associated linting are now controlled under the same version system
* Large number of template updates and associated linting changes
  * New simplified cookicutter variable usage
  * Refactored documentation - simplified and reduced duplication
  * Better `manifest` variables instead of `params` for pipeline name and version
  * New integrated nextflow version checking
  * Updated travis docker pull command to use tagging to allow release tests to pass
  * Reverted Docker and Singularity syntax to use `ENV` hack again
* Improved Python readme parsing for PyPI
* Updated Travis tests to check that the correct `dev` branch is being targeted
* New sync tool to automate pipeline updates
  * Once initial merges are complete, a nf-core bot account will create PRs for future template updates

## [v1.0.1](https://github.com/nf-core/tools/releases/tag/1.0.1) - 2018-07-18

The version 1.0 of nf-core tools cannot be installed from PyPi. This patch fixes it, by getting rid of the requirements.txt plus declaring the dependent modules in the setup.py directly.

## [v1.0](https://github.com/nf-core/tools/releases/tag/1.0) - 2018-06-12

Initial release of the nf-core helper tools package. Currently includes four subcommands:

* `nf-core list`: List nf-core pipelines with local info
* `nf-core download`: Download a pipeline and singularity container
* `nf-core lint`: Check pipeline against nf-core guidelines
* `nf-core release`: Update nf-core pipeline version number<|MERGE_RESOLUTION|>--- conflicted
+++ resolved
@@ -2,31 +2,8 @@
 
 ## v1.5dev
 
-<<<<<<< HEAD
-#### General
-* Removed Singularity file and related linting
-* Added `markdownlint-cli` for checking Markdown syntax
-* Drop Python 3.4 support
-
-#### CI
-* Build API docs
-* Use Travis job for api doc generation and publish
-* Bump `conda` to 4.5.12 in Dockerfile
-* Lint markdown formatting in automated tests
-
-#### Documentation
-* Added nf-core tools API description to assist developers with the classes and functions available.
-
-#### Code coverage
-* Introduced test for filtering remote workflows by keyword
-
-#### Syncing
-* Syncing now reads from a `blacklist.json` in order to exclude
-pipelines from being synced if necessary.
-
-=======
->>>>>>> 09a2afd2
 #### Template pipeline
+* Dropped Singularity file
 * Summary now logs details of the cluster profile used if from [nf-core/configs](https://github.com/nf-core/configs)
 * Dockerhub is used in favor of Singularity Hub for pulling when using the Singularity profile
 * Changed default container tag from latest to dev
