# nf-core/tools: Changelog

<<<<<<< HEAD
## [v1.10.2 - Copper Camel _(bought back from the dead)_](https://github.com/nf-core/tools/releases/tag/1.10.2) - [2020-07-31]

Second patch release to address minor syntax error discovered in the pipeline template.
Apologies for the inconvenience.

* Fix syntax error in `/push_dockerhub.yml` GitHub Action workflow
* Check results when posting the lint results as a GitHub comment

## [v1.10.1 - Copper Camel _(patch)_](https://github.com/nf-core/tools/releases/tag/1.10.1) - [2020-07-30]
=======
* Change `params.readPaths` -> `params.input_paths` in `test_full.config`

## [v1.10.1](https://github.com/nf-core/tools/releases/tag/1.10.1) - [2020-07-30]
>>>>>>> 1f7debeb

Patch release to fix the automatic template synchronisation, which failed in the v1.10 release.

* Improved logging: `nf-core --log-file log.txt` now saves a verbose log to disk.
* GitHub actions sync now uploads verbose log as an artifact.
* Sync - fixed several minor bugs, improved logging.
* Python Rich library updated to `>=4.2.1`

## [v1.10 - Copper Camel](https://github.com/nf-core/tools/releases/tag/1.10) - [2020-07-30]

### Pipeline schema

This release of nf-core/tools introduces a major change / new feature: pipeline schema.
These are [JSON Schema](https://json-schema.org/) files that describe all of the parameters for a given
pipeline with their ID, a description, a longer help text, an optional default value, a variable _type_
(eg. `string` or `boolean`) and more.

The files will be used in a number of places:

* Automatic validation of supplied parameters when running pipelines
  * Pipeline execution can be immediately stopped if a required `param` is missing,
    or does not conform to the patterns / allowed values in the schema.
* Generation of pipeline command-line help
  * Running `nextflow run <pipeline> --help` will use the schema to generate a help text automatically
* Building online documentation on the [nf-core website](https://nf-co.re)
* Integration with 3rd party graphical user interfaces

To support these new schema files, nf-core/tools now comes with a new set of commands: `nf-core schema`.

* Pipeline schema can be generated or updated using `nf-core schema build` - this takes the parameters from
  the pipeline config file and prompts the developer for any mismatch between schema and pipeline.
  * Once a skeleton Schema file has been built, the command makes use of a new nf-core website tool to provide
    a user friendly graphical interface for developers to add content to their schema: [https://nf-co.re/pipeline_schema_builder](https://nf-co.re/pipeline_schema_builder)
* Pipelines will be automatically tested for valid schema that describe all pipeline parameters using the
  `nf-core schema lint` command (also included as part of the main `nf-core lint` command).
* Users can validate their set of pipeline inputs using the `nf-core schema validate` command.

In addition to the new schema commands, the `nf-core launch` command has been completely rewritten from
scratch to make use of the new pipeline schema. This command can use either an interactive command-line
prompt or a rich web interface to help users set parameters for a pipeline run.

The parameter descriptions and help text are fully used and embedded into the launch interfaces to make
this process as user-friendly as possible. We hope that it's particularly well suited to those new to nf-core.

Whilst we appreciate that this new feature will add a little work for pipeline developers, we're excited at
the possibilities that it brings. If you have any feedback or suggestions, please let us know either here on
GitHub or on the nf-core [`#json-schema` Slack channel](https://nfcore.slack.com/channels/json-schema).

### Python code formatting

We have adopted the use of the [Black Python code formatter](https://black.readthedocs.io/en/stable/).
This ensures a harmonised code formatting style throughout the package, from all contributors.
If you are editing any Python code in nf-core/tools you must now pass the files through Black when
making a pull-request. See [`.github/CONTRIBUTING.md`](.github/CONTRIBUTING.md) for details.

### Template

* Add `--publish_dir_mode` parameter [#585](https://github.com/nf-core/tools/issues/585)
* Isolate R library paths to those in container [#541](https://github.com/nf-core/tools/issues/541)
* Added new style of pipeline parameters JSON schema to pipeline template
* Add ability to attach MultiQC reports to completion emails when using `mail`
* Update `output.md` and add in 'Pipeline information' section describing standard NF and pipeline reporting.
* Build Docker image using GitHub Actions, then push to Docker Hub (instead of building on Docker Hub)
* Add Slack channel badge in pipeline README
* Allow multiple container tags in `ci.yml` if performing multiple tests in parallel
* Add AWS CI tests and full tests GitHub Actions workflows
* Update AWS CI tests and full tests secrets names
* Added `macs_gsize` for danRer10, based on [this post](https://biostar.galaxyproject.org/p/18272/)
* Add information about config files used for workflow execution (`workflow.configFiles`) to summary
* Fix `markdown_to_html.py` to work with Python 2 and 3.
* Change `params.reads` -> `params.input`
* Change `params.readPaths` -> `params.input_paths`
* Added a `.github/.dockstore.yml` config file for automatic workflow registration with [dockstore.org](https://dockstore.org/)

### Linting

* Refactored PR branch tests to be a little clearer.
* Linting error docs explain how to add an additional branch protecton rule to the `branch.yml` GitHub Actions workflow.
* Adapted linting docs to the new PR branch tests.
* Failure for missing the readme bioconda badge is now a warn, in case this badge is not relevant
* Added test for template `{{ cookiecutter.var }}` placeholders
* Fix failure when providing version along with build id for Conda packages
* New `--json` and `--markdown` options to print lint results to JSON / markdown files
* Linting code now automatically posts warning / failing results to GitHub PRs as a comment if it can
* Added AWS GitHub Actions workflows linting
* Fail if `params.input` isn't defined.
* Beautiful new progress bar to look at whilst linting is running and awesome new formatted output on the command line :heart_eyes:
  * All made using the excellent [`rich` python library](https://github.com/willmcgugan/rich) - check it out!
* Tests looking for `TODO` strings should now ignore editor backup files. [#477](https://github.com/nf-core/tools/issues/477)

### nf-core/tools Continuous Integration

* Added CI test to check for PRs against `master` in tools repo
* CI PR branch tests fixed & now automatically add a comment on the PR if failing, explaining what is wrong
* Move some of the issue and PR templates into HTML `<!-- comments -->` so that they don't show in issues / PRs

### Other

* Describe alternative installation method via conda with `conda env create`
* nf-core/tools version number now printed underneath header artwork
* Bumped Conda version shipped with nfcore/base to 4.8.2
* Added log message when creating new pipelines that people should talk to the community about their plans
* Fixed 'on completion' emails sent using the `mail` command not containing body text.
* Improved command-line help text for nf-core/tools
* `nf-core list` now hides archived pipelines unless `--show_archived` flag is set
* Command line tools now checks if there is a new version of nf-core/tools available
  * Disable this by setting the environment variable `NFCORE_NO_VERSION_CHECK`, eg. `export NFCORE_NO_VERSION_CHECK=1`
* Better command-line output formatting of nearly all `nf-core` commands using [`rich`](https://github.com/willmcgugan/rich)

## [v1.9 - Platinum Pigeon](https://github.com/nf-core/tools/releases/tag/1.9) - [2020-02-20]

### Continuous integration

* Travis CI tests are now deprecated in favor of GitHub Actions within the pipeline template.
  * `nf-core bump-version` support has been removed for `.travis.yml`
  * `nf-core lint` now fails if a `.travis.yml` file is found
* Ported nf-core/tools Travis CI automation to GitHub Actions.
* Fixed the build for the nf-core/tools API documentation on the website

### Template

* Rewrote the documentation markdown > HTML conversion in Python instead of R
* Fixed rendering of images in output documentation [#391](https://github.com/nf-core/tools/issues/391)
* Removed the requirement for R in the conda environment
* Make `params.multiqc_config` give an _additional_ MultiQC config file instead of replacing the one that ships with the pipeline
* Ignore only `tests/` and `testing/` directories in `.gitignore` to avoid ignoring `test.config` configuration file
* Rephrase docs to promote usage of containers over Conda to ensure reproducibility
* Stage the workflow summary YAML file within MultiQC work directory

### Linting

* Removed linting for CircleCI
* Allow any one of `params.reads` or `params.input` or `params.design` before warning
* Added whitespace padding to lint error URLs
* Improved documentation for lint errors
* Allow either `>=` or `!>=` in nextflow version checks (the latter exits with an error instead of just warning) [#506](https://github.com/nf-core/tools/issues/506)
* Check that `manifest.version` ends in `dev` and throw a warning if not
  * If running with `--release` check the opposite and fail if not
* Tidied up error messages and syntax for linting GitHub actions branch tests
* Add YAML validator
* Don't print test results if we have a critical error

### Other

* Fix automatic synchronisation of the template after releases of nf-core/tools
* Improve documentation for installing `nf-core/tools`
* Replace preprint by the new nf-core publication in Nature Biotechnology :champagne:
* Use `stderr` instead of `stdout` for header artwork
* Tolerate unexpected output from `nextflow config` command
* Add social preview image
* Added a [release checklist](.github/RELEASE_CHECKLIST.md) for the tools repo

## [v1.8 - Black Sheep](https://github.com/nf-core/tools/releases/tag/1.8) - [2020-01-27]

### Continuous integration

* GitHub Actions CI workflows are now included in the template pipeline
  * Please update these files to match the existing tests that you have in `.travis.yml`
* Travis CI tests will be deprecated from the next `tools` release
* Linting will generate a warning if GitHub Actions workflows do not exist and if applicable to remove Travis CI workflow file i.e. `.travis.yml`.

### Tools helper code

* Refactored the template synchronisation code to be part of the main nf-core tool
* `nf-core bump-version` now also bumps the version string of the exported conda environment in the Dockerfile
* Updated Blacklist of synced pipelines
* Ignore pre-releases in `nf-core list`
* Updated documentation for `nf-core download`
* Fixed typo in `nf-core launch` final command
* Handle missing pipeline descriptions in `nf-core list`
* Migrate tools package CI to GitHub Actions

### Linting

* Adjusted linting to enable `patch` branches from being tested
* Warn if GitHub Actions workflows do not exist, warn if `.travis.yml` and circleCI are there
* Lint for `Singularity` file and raise error if found [#458](https://github.com/nf-core/tools/issues/458)
* Added linting of GitHub Actions workflows `linting.yml`, `ci.yml` and `branch.yml`
* Warn if pipeline name contains upper case letters or non alphabetical characters [#85](https://github.com/nf-core/tools/issues/85)
* Make CI tests of lint code pass for releases

### Template pipeline

* Fixed incorrect paths in iGenomes config as described in issue [#418](https://github.com/nf-core/tools/issues/418)
* Fixed incorrect usage of non-existent parameter in the template [#446](https://github.com/nf-core/tools/issues/446)
* Add UCSC genomes to `igenomes.config` and add paths to all genome indices
* Change `maxMultiqcEmailFileSize` parameter to `max_multiqc_email_size`
* Export conda environment in Docker file [#349](https://github.com/nf-core/tools/issues/349)
* Change remaining parameters from `camelCase` to `snake_case` [#39](https://github.com/nf-core/hic/issues/39)
  * `--singleEnd` to `--single_end`
  * `--igenomesIgnore` to `--igenomes_ignore`
  * Having the old camelCase versions of these will now throw an error
* Add `autoMounts=true` to default singularity profile
* Add in `markdownlint` checks that were being ignored by default
* Disable ansi logging in the travis CI tests
* Move `params`section from `base.config` to `nextflow.config`
* Use `env` scope to export `PYTHONNOUSERSITE` in `nextflow.config` to prevent conflicts with host Python environment
* Bump minimum Nextflow version to `19.10.0` - required to properly use `env` scope in `nextflow.config`
* Added support for nf-tower in the travis tests, using public mailbox nf-core@mailinator.com
* Add link to [Keep a Changelog](http://keepachangelog.com/en/1.0.0/) and [Semantic Versioning](http://semver.org/spec/v2.0.0.html) to CHANGELOG
* Adjusted `.travis.yml` checks to allow for `patch` branches to be tested
* Add Python 3.7 dependency to the `environment.yml` file
* Remove `awsbatch` profile cf [nf-core/configs#71](https://github.com/nf-core/configs/pull/71)
* Make `scrape_software_versions.py` compatible with Python3 to enable miniconda3 in    [base image PR](https://github.com/nf-core/tools/pull/462)
* Add GitHub Actions workflows and respective linting
* Add `NXF_ANSI_LOG` as global environment variable to template GitHub Actions CI workflow
* Fixed global environment variable in GitHub Actions CI workflow
* Add `--awscli` parameter
* Add `README.txt` path for genomes in `igenomes.config` [nf-core/atacseq#75](https://github.com/nf-core/atacseq/issues/75)
* Fix buggy ANSI codes in pipeline summary log messages
* Add a `TODO` line in the new GitHub Actions CI test files

### Base Docker image

* Use miniconda3 instead of miniconda for a Python 3k base environment
  * If you still need Python 2 for your pipeline, add `conda-forge::python=2.7.4` to the dependencies in your `environment.yml`
* Update conda version to 4.7.12

### Other

* Updated Base Dockerfile to Conda 4.7.10
* Entirely switched from Travis-Ci.org to Travis-Ci.com for template and tools
* Improved core documentation (`-profile`)

## [v1.7 - Titanium Kangaroo](https://github.com/nf-core/tools/releases/tag/1.7) - [2019-10-07]

### Tools helper code

* The tools `create` command now sets up a `TEMPLATE` and a `dev` branch for syncing
* Fixed issue [379](https://github.com/nf-core/tools/issues/379)
* nf-core launch now uses stable parameter schema version 0.1.0
* Check that PR from patch or dev branch is acceptable by linting
* Made code compatible with Python 3.7
* The `download` command now also fetches institutional configs from nf-core/configs
* When listing pipelines, a nicer message is given for the rare case of a detached `HEAD` ref in a locally pulled pipeline. [#297](https://github.com/nf-core/tools/issues/297)
* The `download` command can now compress files into a single archive.
* `nf-core create` now fetches a logo for the pipeline from the nf-core website
* The readme should now be rendered properly on PyPI.

### Syncing

* Can now sync a targeted pipeline via command-line
* Updated Blacklist of synced pipelines
* Removed `chipseq` from Blacklist of synced pipelines
* Fixed issue [#314](https://github.com/nf-core/tools/issues/314)

### Linting

* If the container slug does not contain the nf-core organisation (for example during development on a fork), linting will raise a warning, and an error with release mode on

### Template pipeline

* Add new code for Travis CI to allow PRs from patch branches too
* Fix small typo in central readme of tools for future releases
* Small code polishing + typo fix in the template main.nf file
* Header ANSI codes no longer print `[2m` to console when using `-with-ansi`
* Switched to yaml.safe_load() to fix PyYAML warning that was thrown because of a possible [exploit](https://github.com/yaml/pyyaml/wiki/PyYAML-yaml.load(input)-Deprecation)
* Add `nf-core` citation
* Add proper `nf-core` logo for tools
* Add `Quick Start` section to main README of template
* Fix [Docker RunOptions](https://github.com/nf-core/tools/pull/351) to get UID and GID set in the template
* `Dockerfile` now specifically uses the proper release tag of the nfcore/base image
* Use [`file`](https://github.com/nf-core/tools/pull/354) instead of `new File`
  to avoid weird behavior such as making an `s3:/` directory locally when using
  an AWS S3 bucket as the `--outdir`.
* Fix workflow.onComplete() message when finishing pipeline
* Update URL for joining the nf-core slack to [https://nf-co.re/join/slack](https://nf-co.re/join/slack)
* Add GitHub Action for CI and Linting
* [Increased default time limit](https://github.com/nf-core/tools/issues/370) to 4h
* Add direct link to the pipeline slack channel in the contribution guidelines
* Add contributions and support heading with links to contribution guidelines and link to the pipeline slack channel in the main README
* Fix Parameters JSON due to new versionized structure
* Added conda-forge::r-markdown=1.1 and conda-forge::r-base=3.6.1 to environment
* Plain-text email template now has nf-core ASCII artwork
* Template configured to use logo fetched from website
* New option `--email_on_fail` which only sends emails if the workflow is not successful
* Add file existence check when checking software versions
* Fixed issue [#165](https://github.com/nf-core/tools/issues/165) - Use `checkIfExists`
* Consistent spacing for `if` statements
* Add sensible resource labels to `base.config`

### Other

* Bump `conda` to 4.6.14 in base nf-core Dockerfile
* Added a Code of Conduct to nf-core/tools, as only the template had this before
* TravisCI tests will now also start for PRs from `patch` branches, [to allow fixing critical issues](https://github.com/nf-core/tools/pull/392) without making a new major release

## [v1.6 - Brass Walrus](https://github.com/nf-core/tools/releases/tag/1.6) - [2020-04-09]

### Syncing

* Code refactoring to make the script more readable
* No travis build failure anymore on sync errors
* More verbose logging

### Template pipeline

* awsbatch `work-dir` checking moved to nextflow itself. Removed unsatisfiable check in main.nf template.
* Fixed markdown linting
* Tools CI testing now runs markdown lint on compiled template pipeline
* Migrated large portions of documentation to the [nf-core website](https://github.com/nf-core/nf-co.re/pull/93)
* Removed Gitter references in `.github/` directories for `tools/` and pipeline template.
* Changed `scrape_software_versions.py` to output `.csv` file
* Added `export_plots` parameter to multiqc config
* Corrected some typos as listed [here](https://github.com/nf-core/tools/issues/348) to Guidelines

### Tools helper code

* Drop [nf-core/rnaseq](https://github.com/nf-core/rnaseq]) from `blacklist.json` to make template sync available
* Updated main help command to sort the subcommands in a more logical order
* Updated readme to describe the new `nf-core launch` command
* Fix bugs in `nf-core download`
  * The _latest_ release is now fetched by default if not specified
  * Downloaded pipeline files are now properly executable.
* Fixed bugs in `nf-core list`
  * Sorting now works again
  * Output is partially coloured (better highlighting out of date pipelines)
  * Improved documentation
* Fixed bugs in `nf-core lint`
  * The order of conda channels is now correct, avoiding occasional erroneous errors that packages weren't found ([#207](https://github.com/nf-core/tools/issues/207))
  * Allow edge versions in nf-core pipelines
* Add reporting of ignored errored process
  * As a solution for [#103](https://github.com/nf-core/tools/issues/103))
* Add Bowtie2 and BWA in iGenome config file template

## [v1.5 - Iron Shark](https://github.com/nf-core/tools/releases/tag/1.5) - [2019-03-13]

### Template pipeline

* Dropped Singularity file
* Summary now logs details of the cluster profile used if from [nf-core/configs](https://github.com/nf-core/configs)
* Dockerhub is used in favor of Singularity Hub for pulling when using the Singularity profile
* Changed default container tag from latest to dev
* Brought the logo to life
* Change the default filenames for the pipeline trace files
* Remote fetch of nf-core/configs profiles fails gracefully if offline
* Remove `params.container` and just directly define `process.container` now
* Completion email now includes MultiQC report if not too big
* `params.genome` is now checked if set, to ensure that it's a valid iGenomes key
* Together with nf-core/configs, helper function now checks hostname and suggests a valid config profile
* `awsbatch` executor requires the `tracedir` not to be set to an `s3` bucket.

### Tools helper code

* New `nf-core launch` command to interactively launch nf-core pipelines from command-line
  * Works with a `parameters.settings.json` file shipped with each pipeline
  * Discovers additional `params` from the pipeline dynamically
* Drop Python 3.4 support
* `nf-core list` now only shows a value for _"is local latest version"_ column if there is a local copy.
* Lint markdown formatting in automated tests
  * Added `markdownlint-cli` for checking Markdown syntax in pipelines and tools repo
* Syncing now reads from a `blacklist.json` in order to exclude pipelines from being synced if necessary.
* Added nf-core tools API description to assist developers with the classes and functions available.
  * Docs are automatically built by Travis CI and updated on the nf-co.re website.
* Introduced test for filtering remote workflows by keyword.
* Build tools python API docs
  * Use Travis job for api doc generation and publish

* `nf-core bump-version` now stops before making changes if the linting fails
* Code test coverage
  * Introduced test for filtering remote workflows by keyword
* Linting updates
  * Now properly searches for conda packages in default channels
  * Now correctly validates version pinning for packages from PyPI
  * Updates for changes to `process.container` definition

### Other

* Bump `conda` to 4.6.7 in base nf-core Dockerfile

## [v1.4 - Tantalum Butterfly](https://github.com/nf-core/tools/releases/tag/1.4) - [2018-12-12]

### Template pipeline

* Institutional custom config profiles moved to github `nf-core/configs`
  * These will now be maintained centrally as opposed to being shipped with the pipelines in `conf/`
  * Load `base.config` by default for all profiles
  * Removed profiles named `standard` and `none`
  * Added parameter `--igenomesIgnore` so `igenomes.config` is not loaded if parameter clashes are observed
  * Added parameter `--custom_config_version` for custom config version control. Can use this parameter to provide commit id for reproducibility. Defaults to `master`
  * Deleted custom configs from template in `conf/` directory i.e. `uzh.config`, `binac.config` and `cfc.config`
* `multiqc_config` and `output_md` are now put into channels instead of using the files directly (see issue [#222](https://github.com/nf-core/tools/issues/222))
* Added `local.md` to cookiecutter template in `docs/configuration/`. This was referenced in `README.md` but not present.
* Major overhaul of docs to add/remove parameters, unify linking of files and added description for providing custom configs where necessary
* Travis: Pull the `dev` tagged docker image for testing
* Removed UPPMAX-specific documentation from the template.

### Tools helper code

* Make Travis CI tests fail on pull requests if the `CHANGELOG.md` file hasn't been updated
* Minor bugfixing in Python code (eg. removing unused import statements)
* Made the web requests caching work on multi-user installations
* Handle exception if nextflow isn't installed
* Linting: Update for Travis: Pull the `dev` tagged docker image for testing

## [v1.3 - Citreous Swordfish](https://github.com/nf-core/tools/releases/tag/1.3) - [2018-11-21]

* `nf-core create` command line interface updated
  * Interactive prompts for required arguments if not given
  * New flag for workflow author
* Updated channel order for bioconda/conda-forge channels in environment.yaml
* Increased code coverage for sub command `create` and `licenses`
* Fixed nasty dependency hell issue between `pytest` and `py` package in Python 3.4.x
* Introduced `.coveragerc` for pytest-cov configuration, which excludes the pipeline template now from being reported
* Fix [189](https://github.com/nf-core/tools/issues/189): Check for given conda and PyPi package dependencies, if their versions exist
* Added profiles for `cfc`,`binac`, `uzh` that can be synced across pipelines
  * Ordering alphabetically for profiles now
* Added `pip install --upgrade pip` to `.travis.yml` to update pip in the Travis CI environment

## [v1.2](https://github.com/nf-core/tools/releases/tag/1.2) - [2018-10-01]

* Updated the `nf-core release` command
  * Now called `nf-core bump-versions` instead
  * New flag `--nextflow` to change the required nextflow version instead
* Template updates
  * Simpler installation of the `nf-core` helper tool, now directly from PyPI
  * Bump minimum nextflow version to `0.32.0` - required for built in `manifest.nextflowVersion` check and access to `workflow.manifest` variables from within nextflow scripts
  * New `withName` syntax for configs
  * Travis tests fail if PRs come against the `master` branch, slightly refactored
  * Improved GitHub contributing instructions and pull request / issue templates
* New lint tests
  * `.travis.yml` test for PRs made against the `master` branch
  * Automatic `--release` option not used if the travis repo is `nf-core/tools`
  * Warnings if depreciated variables `params.version` and `params.nf_required_version` are found
* New `nf-core licences` subcommand to show licence for each conda package in a workflow
* `nf-core list` now has options for sorting pipeline nicely
* Latest version of conda used in nf-core base docker image
* Updated PyPI deployment to  correctly parse the markdown readme (hopefully!)
* New GitHub contributing instructions and pull request template

## [v1.1](https://github.com/nf-core/tools/releases/tag/1.1) - [2018-08-14]

Very large release containing lots of work from the first nf-core hackathon, held in SciLifeLab Stockholm.

* The [Cookiecutter template](https://github.com/nf-core/cookiecutter) has been merged into tools
  * The old repo above has been archived
  * New pipelines are now created using the command `nf-core create`
  * The nf-core template and associated linting are now controlled under the same version system
* Large number of template updates and associated linting changes
  * New simplified cookiecutter variable usage
  * Refactored documentation - simplified and reduced duplication
  * Better `manifest` variables instead of `params` for pipeline name and version
  * New integrated nextflow version checking
  * Updated travis docker pull command to use tagging to allow release tests to pass
  * Reverted Docker and Singularity syntax to use `ENV` hack again
* Improved Python readme parsing for PyPI
* Updated Travis tests to check that the correct `dev` branch is being targeted
* New sync tool to automate pipeline updates
  * Once initial merges are complete, a nf-core bot account will create PRs for future template updates

## [v1.0.1](https://github.com/nf-core/tools/releases/tag/1.0.1) - [2018-07-18]

The version 1.0 of nf-core tools cannot be installed from PyPi. This patch fixes it, by getting rid of the requirements.txt plus declaring the dependent modules in the setup.py directly.

## [v1.0](https://github.com/nf-core/tools/releases/tag/1.0) - [2018-06-12]

Initial release of the nf-core helper tools package. Currently includes four subcommands:

* `nf-core list`: List nf-core pipelines with local info
* `nf-core download`: Download a pipeline and singularity container
* `nf-core lint`: Check pipeline against nf-core guidelines
* `nf-core release`: Update nf-core pipeline version number<|MERGE_RESOLUTION|>--- conflicted
+++ resolved
@@ -1,20 +1,15 @@
 # nf-core/tools: Changelog
 
-<<<<<<< HEAD
 ## [v1.10.2 - Copper Camel _(bought back from the dead)_](https://github.com/nf-core/tools/releases/tag/1.10.2) - [2020-07-31]
 
-Second patch release to address minor syntax error discovered in the pipeline template.
+Second patch release to address some small errors discovered in the pipeline template.
 Apologies for the inconvenience.
 
 * Fix syntax error in `/push_dockerhub.yml` GitHub Action workflow
+* Change `params.readPaths` -> `params.input_paths` in `test_full.config`
 * Check results when posting the lint results as a GitHub comment
 
 ## [v1.10.1 - Copper Camel _(patch)_](https://github.com/nf-core/tools/releases/tag/1.10.1) - [2020-07-30]
-=======
-* Change `params.readPaths` -> `params.input_paths` in `test_full.config`
-
-## [v1.10.1](https://github.com/nf-core/tools/releases/tag/1.10.1) - [2020-07-30]
->>>>>>> 1f7debeb
 
 Patch release to fix the automatic template synchronisation, which failed in the v1.10 release.
 
