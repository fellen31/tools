# nf-core/tools: Changelog

## v2.5dev

### Template

- Bumped Python version to 3.7 in the GitHub linting in the workflow template ([#1680](https://github.com/nf-core/tools/pull/1680))
- Fix bug in pipeline readme logo URL ([#1590](https://github.com/nf-core/tools/pull/1590))
- Switch CI to use [setup-nextflow](https://github.com/nf-core/setup-nextflow) action to install Nextflow ([#1650](https://github.com/nf-core/tools/pull/1650))
- Add `CITATION.cff` [#361](https://github.com/nf-core/tools/issues/361)
- Add Gitpod and Mamba profiles to the pipeline template ([#1673](https://github.com/nf-core/tools/pull/1673))
- Remove call to `getGenomeAttribute` in `main.nf` when running `nf-core create` without iGenomes ([#1670](https://github.com/nf-core/tools/issues/1670))
- Make `nf-core create` fail if Git default branch name is dev or TEMPLATE ([#1705](https://github.com/nf-core/tools/pull/1705))

### Linting

- Check that the `.prettierignore` file exists and that starts with the same content.
- Update `readme.py` nf version badge validation regexp to accept any signs before version number ([#1613](https://github.com/nf-core/tools/issues/1613))
- Add isort configuration and GitHub workflow ([#1538](https://github.com/nf-core/tools/pull/1538))
- Use black also to format python files in workflows ([#1563](https://github.com/nf-core/tools/pull/1563))
- Add check for mimetype in the `input` parameter. ([#1647](https://github.com/nf-core/tools/issues/1647))
- Check that the singularity and docker tags are parsable. Add `--fail-warned` flag to `nf-core modules lint` ([#1654](https://github.com/nf-core/tools/issues/1654))

### General

- Remove support for Python 3.6 ([#1680](https://github.com/nf-core/tools/pull/1680))
- Add support for Python 3.9 and 3.10 ([#1680](https://github.com/nf-core/tools/pull/1680))
- Invoking Python with optimizations no longer affects the program control flow ([#1685](https://github.com/nf-core/tools/pull/1685))
- Update `readme` to drop `--key` option from `nf-core modules list` and add the new pattern syntax
- Add `--fail-warned` flag to `nf-core lint` to make warnings fail ([#1593](https://github.com/nf-core/tools/pull/1593))
- Add `--fail-warned` flag to pipeline linting workflow ([#1593](https://github.com/nf-core/tools/pull/1593))
- Updated the package requirements to prevent defunct installations of nf-core ([#1620](https://github.com/nf-core/tools/pull/1620))
- Remove dependency of the mock package and use unittest.mock instead ([#1696](https://github.com/nf-core/tools/pull/1696))
- Fix and improve broken test for Singularity container download ([#1622](https://github.com/nf-core/tools/pull/1622))
- Use [`$XDG_CACHE_HOME`](https://specifications.freedesktop.org/basedir-spec/basedir-spec-latest.html) or `~/.cache` instead of `$XDG_CONFIG_HOME` or `~/config/` as base directory for API cache
- Switch CI to use [setup-nextflow](https://github.com/nf-core/setup-nextflow) action to install Nextflow ([#1650](https://github.com/nf-core/tools/pull/1650))
- Add tests for `nf-core modules update` and `ModulesJson`.
- Add CI for GitLab remote [#1646](https://github.com/nf-core/tools/issues/1646)
- Add `CITATION.cff` [#361](https://github.com/nf-core/tools/issues/361)
- Allow customization of the `nf-core` pipeline template when using `nf-core create` ([#1548](https://github.com/nf-core/tools/issues/1548))
- Add Refgenie integration: updating of nextflow config files with a refgenie database ([#1090](https://github.com/nf-core/tools/pull/1090))
- Fix `--key` option in `nf-core lint` when supplying a module lint test name ([#1681](https://github.com/nf-core/tools/issues/1681))
- Add `no_git=True` when creating a new pipeline and initialising a git repository is not needed in `nf-core lint` and `nf-core bump-version` ([#1709](https://github.com/nf-core/tools/pull/1709))
- Move `strip_ansi_code` function in lint to `utils.py`
- Simplify control flow and don't use equality comparison for `None` and booleans

### Modules

- Add `--fix-version` flag to `nf-core modules lint` command to update modules to the latest version ([#1588](https://github.com/nf-core/tools/pull/1588))
- Fix a bug in the regex extracting the version from biocontainers URLs ([#1598](https://github.com/nf-core/tools/pull/1598))
- Update how we interface with git remotes. ([#1626](https://github.com/nf-core/tools/issues/1626))
- Add prompt for module name to `nf-core modules info` ([#1644](https://github.com/nf-core/tools/issues/1644))
- Update docs with example of custom git remote ([#1645](https://github.com/nf-core/tools/issues/1645))
- Command `nf-core modules test` obtains module name suggestions from installed modules ([#1624](https://github.com/nf-core/tools/pull/1624))
- Add `--base-path` flag to `nf-core modules` to specify the base path for the modules in a remote. Also refactored `modules.json` code. ([#1643](https://github.com/nf-core/tools/issues/1643))
- Rename methods in `ModulesJson` to remove explicit reference to `modules.json`
- Fix inconsistencies in the `--save-diff` flag `nf-core modules update`. Refactor `nf-core modules update` ([#1536](https://github.com/nf-core/tools/pull/1536))
- Fix bug in `ModulesJson.check_up_to_date` causing it to ask for the remote of local modules
<<<<<<< HEAD
- Handle errors when updating module version with `nf-core modules update --fix-version` ([#1671](https://github.com/nf-core/tools/pull/1671))
=======
- Make `nf-core modules update --save-diff` work when files were created or removed ([#1694](https://github.com/nf-core/tools/issues/1694))
- Get the latest common build for Docker and Singularity containers of a module ([#1702](https://github.com/nf-core/tools/pull/1702))
- Add short option for `--no-pull` option in `nf-core modules`
- Add `nf-core modules patch` command ([#1312](https://github.com/nf-core/tools/issues/1312))
- Add support for patch in `nf-core modules update` command ([#1312](https://github.com/nf-core/tools/issues/1312))
>>>>>>> b7f44d3d

## [v2.4.1 - Cobolt Koala Patch](https://github.com/nf-core/tools/releases/tag/2.4) - [2022-05-16]

- Patch release to try to fix the template sync ([#1585](https://github.com/nf-core/tools/pull/1585))
- Avoid persistent temp files from pytests ([#1566](https://github.com/nf-core/tools/pull/1566))
- Add option to trigger sync manually on just nf-core/testpipeline

## [v2.4 - Cobolt Koala](https://github.com/nf-core/tools/releases/tag/2.4) - [2022-05-16]

### Template

- Read entire lines when sniffing the samplesheet format (fix [#1561](https://github.com/nf-core/tools/issues/1561))
- Add actions workflow to respond to `@nf-core-bot fix linting` comments on pipeline PRs
- Fix Prettier formatting bug in completion email HTML template ([#1509](https://github.com/nf-core/tools/issues/1509))
- Fix bug in pipeline readme logo URL
- Set the default DAG graphic output to HTML to have a default that does not depend on Graphviz being installed on the host system ([#1512](https://github.com/nf-core/tools/pull/1512)).
- Removed retry strategy for AWS tests CI, as Nextflow now handles spot instance retries itself
- Add `.prettierignore` file to stop Prettier linting tests from running over test files
- Made module template test command match the default used in `nf-core modules create-test-yml` ([#1562](https://github.com/nf-core/tools/issues/1562))
- Removed black background from Readme badges now that GitHub has a dark mode, added Tower launch badge.
- Don't save md5sum for `versions.yml` when running `nf-core modules create-test-yml` ([#1511](https://github.com/nf-core/tools/pull/1511))

### General

- Add actions workflow to respond to `@nf-core-bot fix linting` comments on nf-core/tools PRs
- Use [`$XDG_CONFIG_HOME`](https://specifications.freedesktop.org/basedir-spec/basedir-spec-latest.html) or `~/.config/nf-core` instead of `~/.nfcore` for API cache (the latter can be safely deleted)
- Consolidate GitHub API calls into a shared function that uses authentication from the [`gh` GitHub cli tool](https://cli.github.com/) or `GITHUB_AUTH_TOKEN` to avoid rate limiting ([#1499](https://github.com/nf-core/tools/pull/1499))
- Add an empty line to `modules.json`, `params.json` and `nextflow-schema.json` when dumping them to avoid prettier errors.
- Remove empty JSON schema definition groups to avoid usage errors ([#1419](https://github.com/nf-core/tools/issues/1419))
- Bumped the minimum version of `rich` from `v10` to `v10.7.0`

### Modules

- Add a new command `nf-core modules mulled` which can generate the name for a multi-tool container image.
- Add a new command `nf-core modules test` which runs pytests locally.
- Print include statement to terminal when `modules install` ([#1520](https://github.com/nf-core/tools/pull/1520))
- Allow follow links when generating `test.yml` file with `nf-core modules create-test-yml` ([1570](https://github.com/nf-core/tools/pull/1570))
- Escaped test run output before logging it, to avoid a rich `MarkupError`

### Linting

- Don't allow a `.nf-core.yaml` file, should be `.yml` ([#1515](https://github.com/nf-core/tools/pull/1515)).
- `shell` blocks now recognised to avoid error `when: condition has too many lines` ([#1557](https://github.com/nf-core/tools/issues/1557))
- Fixed error when using comments after `input` tuple lines ([#1542](https://github.com/nf-core/tools/issues/1542))
- Don't lint the `shell` block when `script` is used ([1558](https://github.com/nf-core/tools/pull/1558))
- Check that `template` is used in `script` blocks
- Tweaks to CLI output display of lint results

## [v2.3.2 - Mercury Vulture Fixed Formatting](https://github.com/nf-core/tools/releases/tag/2.3.2) - [2022-03-24]

Very minor patch release to fix the full size AWS tests and re-run the template sync, which partially failed due to GitHub pull-requests being down at the time of release.

### Template

- Updated the AWS GitHub actions to let nf-core/tower-action use it's defaults for pipeline and git sha ([#1488](https://github.com/nf-core/tools/pull/1488))
- Add prettier editor extension to `gitpod.yml` in template ([#1485](https://github.com/nf-core/tools/pull/1485))
- Remove traces of markdownlint in the template ([#1486](https://github.com/nf-core/tools/pull/1486)
- Remove accidentally added line in `CHANGELOG.md` in the template ([#1487](https://github.com/nf-core/tools/pull/1487))
- Update linting to check that `.editorconfig` is there and `.yamllint.yml` isn't.

## [v2.3.1 - Mercury Vulture Formatting](https://github.com/nf-core/tools/releases/tag/2.3.1) - [2022-03-23]

This patch release is primarily to address problems that we had in the v2.3 release with code linting.
Instead of resolving those specific issues, we chose to replace the linting tools (`markdownlint`, `yamllint`) with a new tool: [_Prettier_](https://prettier.io)

This is a fairly major change and affects a lot of files. However, it will hopefully simplify future usage.
Prettier can auto-format many different file formats (for pipelines the most relevant are markdown and YAML) and is extensible with plugins ([Nextflow](https://github.com/nf-core/prettier-plugin-nextflow), anyone?).
It tends to be a bit less strict than `markdownlint` and `yamllint` and importantly _can fix files for you_ rather than just complaining.

The sync PR may be a little big because of many major changes (whitespace, quotation mark styles etc).
To help with the merge, _**we highly recommend running Prettier on your pipeline's codebase before attempting the template merge**_.
If you take this approach, please copy `.editorconfig` and `.prettierrc.yml` from the template to your pipeline root first,
as they configure the behaviour of Prettier.

To run Prettier, go to the base of the repository where `.editorconfig` and `.prettierrc.yml` are located.
Make sure your `git status` is clean so that the changes don't affect anything you're working on and run:

```bash
prettier --write .
```

This runs Prettier and tells it to fix any issues it finds in place.

Please note that there are many excellent integrations for Prettier available, for example VSCode can be set up to automatically format files on save.

### Template

- Replace `markdownlint` and `yamllint` with [_Prettier_](https://prettier.io) for linting formatting / whitespace ([#1470](https://github.com/nf-core/tools/pull/1470))
- Add CI test using `editorconfig-checker` for other file types to look for standardised indentation and formatting ([#1476](https://github.com/nf-core/tools/pull/1476))
- Add md5sum check of `versions.yml` to `test.yml` on the modules template.
- Update bundled module wrappers to latest versions ([#1462](https://github.com/nf-core/tools/pull/1462))
- Renamed `assets/multiqc_config.yaml` to `assets/multiqc_config.yml` (`yml` not `yaml`) ([#1471](https://github.com/nf-core/tools/pull/1471))

### General

- Convert nf-core/tools API / lint test documentation to MyST ([#1245](https://github.com/nf-core/tools/pull/1245))
- Build documentation for the `nf-core modules lint` tests ([#1250](https://github.com/nf-core/tools/pull/1250))
- Fix some colours in the nf-core/tools API docs ([#1467](https://github.com/nf-core/tools/pull/1467))
- Install tools inside GitPod Docker using the repo itself and not from Conda.
- Rewrite GitHub Actions workflow for publishing the GitPod Docker image.
- Improve config for PyTest so that you can run `pytest` instead of `pytest tests/` ([#1461](https://github.com/nf-core/tools/pull/1461))
- New pipeline lint test `multiqc_config` that checks YAML structure instead of basic file contents ([#1461](https://github.com/nf-core/tools/pull/1461))
- Updates to the GitPod docker image to install the latest version of nf-core/tools

## [v2.3 - Mercury Vulture](https://github.com/nf-core/tools/releases/tag/2.3) - [2022-03-15]

### Template

- Removed mention of `--singularity_pull_docker_container` in pipeline `README.md`
- Replaced equals with ~ in nf-core headers, to stop false positive unresolved conflict errors when committing with VSCode.
- Add retry strategy for AWS megatests after releasing [nf-core/tower-action v2.2](https://github.com/nf-core/tower-action/releases/tag/v2.2)
- Added `.nf-core.yml` file with `repository_type: pipeline` for modules commands
- Update igenomes path to the `BWAIndex` to fetch the whole `version0.6.0` folder instead of only the `genome.fa` file
- Remove pinned Node version in the GitHub Actions workflows, to fix errors with `markdownlint`
- Bumped `nf-core/tower-action` to `v3` and removed `pipeline` and `revision` from the AWS workflows, which were not needed
- Add yamllint GitHub Action.
- Add `.yamllint.yml` to avoid line length and document start errors ([#1407](https://github.com/nf-core/tools/issues/1407))
- Add `--publish_dir_mode` back into the pipeline template ([nf-core/rnaseq#752](https://github.com/nf-core/rnaseq/issues/752#issuecomment-1039451607))
- Add optional loading of of pipeline-specific institutional configs to `nextflow.config`
- Make `--outdir` a mandatory parameter ([nf-core/tools#1415](https://github.com/nf-core/tools/issues/1415))

### General

- Updated `nf-core download` to work with latest DSL2 syntax for containers ([#1379](https://github.com/nf-core/tools/issues/1379))
- Made `nf-core modules create` detect repository type with explicit `.nf-core.yml` instead of random readme stuff ([#1391](https://github.com/nf-core/tools/pull/1391))
- Added a Gitpod environment and Dockerfile ([#1384](https://github.com/nf-core/tools/pull/1384))
  - Adds conda, Nextflow, nf-core, pytest-workflow, mamba, and pip to base Gitpod Docker image.
  - Adds GH action to build and push Gitpod Docker image.
  - Adds Gitpod environment to template.
  - Adds Gitpod environment to tools with auto build of nf-core tool.
- Shiny new command-line help formatting ([#1403](https://github.com/nf-core/tools/pull/1403))
- Call the command line help with `-h` as well as `--help` (was formerly just the latter) ([#1404](https://github.com/nf-core/tools/pull/1404))
- Add `.yamllint.yml` config file to avoid line length and document start errors in the tools repo itself.
- Switch to `yamllint-github-action`to be able to configure yaml lint exceptions ([#1404](https://github.com/nf-core/tools/issues/1413))
- Prevent module linting KeyError edge case ([#1321](https://github.com/nf-core/tools/issues/1321))
- Bump-versions: Don't trim the trailing newline on files, causes editorconfig linting to fail ([#1265](https://github.com/nf-core/tools/issues/1265))
- Handle exception in `nf-core list` when a broken git repo is found ([#1273](https://github.com/nf-core/tools/issues/1273))
- Updated URL for pipeline lint test docs ([#1348](https://github.com/nf-core/tools/issues/1348))
- Updated `nf-core create` to tolerate failures and retry when fetching pipeline logos from the website ([#1369](https://github.com/nf-core/tools/issues/1369))
- Modified the CSS overriding `sphinx_rtd_theme` default colors to fix some glitches in the API documentation ([#1294](https://github.com/nf-core/tools/issues/1294))

### Modules

- New command `nf-core modules info` that prints nice documentation about a module to the terminal :sparkles: ([#1427](https://github.com/nf-core/tools/issues/1427))
- Linting a pipeline now fails instead of warning if a local copy of a module does not match the remote ([#1313](https://github.com/nf-core/tools/issues/1313))
- Fixed linting bugs where warning was incorrectly generated for:
  - `Module does not emit software version`
  - `Container versions do not match`
  - `input:` / `output:` not being specified in module
  - Allow for containers from other biocontainers resource as defined [here](https://github.com/nf-core/modules/blob/cde237e7cec07798e5754b72aeca44efe89fc6db/modules/cat/fastq/main.nf#L7-L8)
- Fixed traceback when using `stageAs` syntax as defined [here](https://github.com/nf-core/modules/blob/cde237e7cec07798e5754b72aeca44efe89fc6db/modules/cat/fastq/main.nf#L11)
- Added `nf-core schema docs` command to output pipline parameter documentation in Markdown format for inclusion in GitHub and other documentation systems ([#741](https://github.com/nf-core/tools/issues/741))
- Allow conditional process execution from the configuration file ([#1393](https://github.com/nf-core/tools/pull/1393))
- Add linting for when condition([#1397](https://github.com/nf-core/tools/pull/1397))
- Added modules ignored table to `nf-core modules bump-versions`. ([#1234](https://github.com/nf-core/tools/issues/1234))
- Added `--conda-package-version` flag for specifying version of conda package in `nf-core modules create`. ([#1238](https://github.com/nf-core/tools/issues/1238))
- Add option of writing diffs to file in `nf-core modules update` using either interactive prompts or the new `--diff-file` flag.
- Fixed edge case where module names that were substrings of other modules caused both to be installed ([#1380](https://github.com/nf-core/tools/issues/1380))
- Tweak handling of empty files when generating the test YAML ([#1376](https://github.com/nf-core/tools/issues/1376))
  - Fail linting if a md5sum for an empty file is found (instead of a warning)
  - Don't skip the md5 when generating a test file if an empty file is found (so that linting fails and can be manually checked)
- Linting checks test files for `TODO` statements as well as the main module code ([#1271](https://github.com/nf-core/tools/issues/1271))
- Handle error if `manifest` isn't set in `nextflow.config` ([#1418](https://github.com/nf-core/tools/issues/1418))

## [v2.2 - Lead Liger](https://github.com/nf-core/tools/releases/tag/2.2) - [2021-12-14]

### Template

- Update repo logos to utilize [GitHub's `#gh-light/dark-mode-only`](https://docs.github.com/en/github/writing-on-github/getting-started-with-writing-and-formatting-on-github/basic-writing-and-formatting-syntax#specifying-the-theme-an-image-is-shown-to), to switch between logos optimized for light or dark themes. The old repo logos have to be removed (in `docs/images` and `assets/`).
- Deal with authentication with private repositories
- Bump minimun Nextflow version to 21.10.3
- Convert pipeline template to updated Nextflow DSL2 syntax
- Solve circular import when importing `nf_core.modules.lint`
- Disable cache in `nf_core.utils.fetch_wf_config` while performing `test_wf_use_local_configs`.
- Modify software version channel handling to support multiple software version emissions (e.g. from mulled containers), and multiple software versions.
- Update `dumpsoftwareversion` module to correctly report versions with trailing zeros.
- Remove `params.hostnames` from the pipeline template ([#1304](https://github.com/nf-core/tools/issues/1304))
- Update `.gitattributes` to mark installed modules and subworkflows as `linguist-generated` ([#1311](https://github.com/nf-core/tools/issues/1311))
- Adding support for [Julia](https://julialang.org) package environments to `nextflow.config`([#1317](https://github.com/nf-core/tools/pull/1317))
- New YAML issue templates for pipeline bug reports and feature requests, with a much richer interface ([#1165](https://github.com/nf-core/tools/pull/1165))
- Update AWS test GitHub Actions to use v2 of [nf-core/tower-action](https://github.com/nf-core/tower-action)
- Post linting comment even when `linting.yml` fails
- Update `CONTRIBUTION.md` bullets to remove points related to `scrape_software_versions.py`
- Update AWS test to set Nextflow version to 21.10.3

### General

- Made lint check for parameters defaults stricter [[#992](https://github.com/nf-core/tools/issues/992)]
  - Default values in `nextflow.config` must match the defaults given in the schema (anything with `{` in, or in `main.nf` is ignored)
  - Defaults in `nextflow.config` must now match the variable _type_ specified in the schema
  - If you want the parameter to not have a default value, use `null`
  - Strings set to `false` or an empty string in `nextflow.config` will now fail linting
- Bump minimun Nextflow version to 21.10.3
- Changed `questionary` `ask()` to `unsafe_ask()` to not catch `KeyboardInterupts` ([#1237](https://github.com/nf-core/tools/issues/1237))
- Fixed bug in `nf-core launch` due to revisions specified with `-r` not being added to nextflow command. ([#1246](https://github.com/nf-core/tools/issues/1246))
- Update regex in `readme` test of `nf-core lint` to agree with the pipeline template ([#1260](https://github.com/nf-core/tools/issues/1260))
- Update 'fix' message in `nf-core lint` to conform to the current command line options. ([#1259](https://github.com/nf-core/tools/issues/1259))
- Fixed bug in `nf-core list` when `NXF_HOME` is set
- Run CI test used to create and lint/run the pipeline template with minimum and latest edge release of NF ([#1304](https://github.com/nf-core/tools/issues/1304))
- New YAML issue templates for tools bug reports and feature requests, with a much richer interface ([#1165](https://github.com/nf-core/tools/pull/1165))
- Handle synax errors in Nextflow config nicely when running `nf-core schema build` ([#1267](https://github.com/nf-core/tools/pull/1267))
- Erase temporary files and folders while performing Python tests (pytest)
- Remove base `Dockerfile` used for DSL1 pipeline container builds
- Run tests with Python 3.10
- [#1363](https://github.com/nf-core/tools/pull/1363) Fix tools CI workflow nextflow versions.

### Modules

- Fixed typo in `module_utils.py`.
- Fixed failing lint test when process section was missing from module. Also added the local failing tests to the warned section of the output table. ([#1235](https://github.com/nf-core/tools/issues/1235))
- Added `--diff` flag to `nf-core modules update` which shows the diff between the installed files and the versions
- Update `nf-core modules create` help texts which were not changed with the introduction of the `--dir` flag
- Check if README is from modules repo
- Update module template to DSL2 v2.0 (remove `functions.nf` from modules template and updating `main.nf` ([#1289](https://github.com/nf-core/tools/pull/))
- Substitute get process/module name custom functions in module `main.nf` using template replacement ([#1284](https://github.com/nf-core/tools/issues/1284))
- Check test YML file for md5sums corresponding to empty files ([#1302](https://github.com/nf-core/tools/issues/1302))
- Exit with an error if empty files are found when generating the test YAML file ([#1302](https://github.com/nf-core/tools/issues/1302))

## [v2.1 - Zinc Zebra](https://github.com/nf-core/tools/releases/tag/2.1) - [2021-07-27]

### Template

- Correct regex pattern for file names in `nextflow_schema.json`
- Remove `.` from nf-core/tools command examples
- Update Nextflow installation link in pipeline template ([#1201](https://github.com/nf-core/tools/issues/1201))
- Command `hostname` is not portable [[#1212](https://github.com/nf-core/tools/pull/1212)]
- Changed how singularity and docker links are written in template to avoid duplicate links

### General

- Changed names of some flags with `-r` as short options to make the flags more consistent between commands.

### Modules

- Added consistency checks between installed modules and `modules.json` ([#1199](https://github.com/nf-core/tools/issues/1199))
- Added support excluding or specifying version of modules in `.nf-core.yml` when updating with `nf-core modules install --all` ([#1204](https://github.com/nf-core/tools/issues/1204))
- Created `nf-core modules update` and removed updating options from `nf-core modules install`
- Added missing function call to `nf-core lint` ([#1198](https://github.com/nf-core/tools/issues/1198))
- Fix `nf-core lint` not filtering modules test when run with `--key` ([#1203](https://github.com/nf-core/tools/issues/1203))
- Fixed `nf-core modules install` not working when installing from branch with `-b` ([#1218](https://github.com/nf-core/tools/issues/1218))
- Added prompt to choose between updating all modules or named module in `nf-core modules update`
- Check if modules is installed before trying to update in `nf-core modules update`
- Verify that a commit SHA provided with `--sha` exists for `install/update` commands
- Add new-line to `main.nf` after `bump-versions` command to make ECLint happy

## [v2.0.1 - Palladium Platypus Junior](https://github.com/nf-core/tools/releases/tag/2.0.1) - [2021-07-13]

### Template

- Critical tweak to add `--dir` declaration to `nf-core lint` GitHub Actions `linting.yml` workflow

### General

- Add `--dir` declaration to `nf-core sync` GitHub Actions `sync.yml` workflow

## [v2.0 - Palladium Platypus](https://github.com/nf-core/tools/releases/tag/2.0) - [2021-07-13]

### :warning: Major enhancements & breaking changes

This marks the first Nextflow DSL2-centric release of `tools` which means that some commands won't work in full with DSL1 pipelines anymore. Please use a `v1.x` version of `tools` for such pipelines or better yet join us to improve our DSL2 efforts! Here are the most important changes:

- The pipeline template has been completely re-written in DSL2
- A module template has been added to auto-create best-practice DSL2 modules to speed up development
- A whole suite of commands have been added to streamline the creation, installation, removal, linting and version bumping of DSL2 modules either installed within pipelines or the nf-core/modules repo

### Template

- Move TODO item of `contains:` map in a YAML string [[#1082](https://github.com/nf-core/tools/issues/1082)]
- Trigger AWS tests via Tower API [[#1160](https://github.com/nf-core/tools/pull/1160)]

### General

- Fixed a bug in the Docker image build for tools that failed due to an extra hyphen. [[#1069](https://github.com/nf-core/tools/pull/1069)]
- Regular release sync fix - this time it was to do with JSON serialisation [[#1072](https://github.com/nf-core/tools/pull/1072)]
- Fixed bug in schema validation that ignores upper/lower-case typos in parameters [[#1087](https://github.com/nf-core/tools/issues/1087)]
- Bugfix: Download should use path relative to workflow for configs
- Remove lint checks for files related to conda and docker as not needed anymore for DSL2
- Removed `params_used` lint check because of incompatibility with DSL2
- Added`modules bump-versions` command to `README.md`
- Update docs for v2.0 release

### Modules

- Update comment style of modules `functions.nf` template file [[#1076](https://github.com/nf-core/tools/issues/1076)]
- Changed working directory to temporary directory for `nf-core modules create-test-yml` [[#908](https://github.com/nf-core/tools/issues/908)]
- Use Biocontainers API instead of quayi.io API for `nf-core modules create` [[#875](https://github.com/nf-core/tools/issues/875)]
- Update `nf-core modules install` to handle different versions of modules [#1116](https://github.com/nf-core/tools/pull/1116)
- Added `nf-core modules bump-versions` command to update all versions in the `nf-core/modules` repository [[#1123](https://github.com/nf-core/tools/issues/1123)]
- Updated `nf-core modules lint` to check whether a `git_sha` exists in the `modules.json` file or whether a new version is available [[#1114](https://github.com/nf-core/tools/issues/1114)]
- Refactored `nf-core modules` command into one file per command [#1124](https://github.com/nf-core/tools/pull/1124)
- Updated `nf-core modules remove` to also remove entry in `modules.json` file ([#1115](https://github.com/nf-core/tools/issues/1115))
- Bugfix: Interactive prompt for `nf-core modules install` was receiving too few arguments
- Added progress bar to creation of 'modules.json'
- Updated `nf-core modules list` to show versions of local modules
- Improved exit behavior by replacing `sys.exit` with exceptions
- Updated `nf-core modules remove` to remove module entry in `modules.json` if module directory is missing
- Create extra tempdir as work directory for `nf-core modules create-test-yml` to avoid adding the temporary files to the `test.yml`
- Refactored passing of command line arguments to `nf-core` commands and subcommands ([#1139](https://github.com/nf-core/tools/issues/1139), [#1140](https://github.com/nf-core/tools/issues/1140))
- Check for `modules.json` for entries of modules that are not actually installed in the pipeline [[#1141](https://github.com/nf-core/tools/issues/1141)]
- Added `<keywords>` argument to `nf-core modules list` for filtering the listed modules. ([#1139](https://github.com/nf-core/tools/issues/1139)
- Added support for a `bump-versions` configuration file [[#1142](https://github.com/nf-core/tools/issues/1142)]
- Fixed `nf-core modules create-test-yml` so it doesn't break when the output directory is supplied [[#1148](https://github.com/nf-core/tools/issues/1148)]
- Updated `nf-core modules lint` to work with new directory structure [[#1159](https://github.com/nf-core/tools/issues/1159)]
- Updated `nf-core modules install` and `modules.json` to work with new directory structure ([#1159](https://github.com/nf-core/tools/issues/1159))
- Updated `nf-core modules remove` to work with new directory structure [[#1159](https://github.com/nf-core/tools/issues/1159)]
- Restructured code and removed old table style in `nf-core modules list`
- Fixed bug causing `modules.json` creation to loop indefinitly
- Added `--all` flag to `nf-core modules install`
- Added `remote` and `local` subcommands to `nf-core modules list`
- Fix bug due to restructuring in modules template
- Added checks for verifying that the remote repository is well formed
- Added checks to `ModulesCommand` for verifying validity of remote repositories
- Misc. changes to `modules install`: check that module exist in remote, `--all` is has `--latest` by default.

#### Sync

- Don't set the default value to `"null"` when a parameter is initialised as `null` in the config [[#1074](https://github.com/nf-core/tools/pull/1074)]

#### Tests

- Added a test for the `version_consistency` lint check
- Refactored modules tests into separate files, and removed direct comparisons with number of tests in `lint` tests ([#1158](https://github.com/nf-core/tools/issues/1158))

## [v1.14 - Brass Chicken :chicken:](https://github.com/nf-core/tools/releases/tag/1.14) - [2021-05-11]

### Template

- Add the implicit workflow declaration to `main.nf` DSL2 template [[#1056](https://github.com/nf-core/tools/issues/1056)]
- Fixed an issue regarding explicit disabling of unused container engines [[#972](https://github.com/nf-core/tools/pull/972)]
- Removed trailing slash from `params.igenomes_base` to yield valid s3 paths (previous paths work with Nextflow but not aws cli)
- Added a timestamp to the trace + timetime + report + dag filenames to fix overwrite issue on AWS
- Rewrite the `params_summary_log()` function to properly ignore unset params and have nicer formatting [[#971](https://github.com/nf-core/tools/issues/971)]
- Fix overly strict `--max_time` formatting regex in template schema [[#973](https://github.com/nf-core/tools/issues/973)]
- Convert `d` to `day` in the `cleanParameters` function to make Duration objects like `2d` pass the validation [[#858](https://github.com/nf-core/tools/issues/858)]
- Added nextflow version to quick start section and adjusted `nf-core bump-version` [[#1032](https://github.com/nf-core/tools/issues/1032)]
- Use latest stable Nextflow version `21.04.0` for CI tests instead of the `-edge` release

### Download

- Fix bug in `nf-core download` where image names were getting a hyphen in `nf-core` which was breaking things.
- Extensive new interactive prompts for all command line flags [[#1027](https://github.com/nf-core/tools/issues/1027)]
  - It is now recommended to run `nf-core download` without any cli options and follow prompts (though flags can be used to run non-interactively if you wish)
- New helper code to set `$NXF_SINGULARITY_CACHEDIR` and add to `.bashrc` if desired [[#1027](https://github.com/nf-core/tools/issues/1027)]

### Launch

- Strip values from `nf-core launch` web response which are `False` and have no default in the schema [[#976](https://github.com/nf-core/tools/issues/976)]
- Improve API caching code when polling the website, fixes noisy log message when waiting for a response [[#1029](https://github.com/nf-core/tools/issues/1029)]
- New interactive prompts for pipeline name [[#1027](https://github.com/nf-core/tools/issues/1027)]

### Modules

- Added `tool_name_underscore` to the module template to allow TOOL_SUBTOOL in `main.nf` [[#1011](https://github.com/nf-core/tools/issues/1011)]
- Added `--conda-name` flag to `nf-core modules create` command to allow sidestepping questionary [[#988](https://github.com/nf-core/tools/issues/988)]
- Extended `nf-core modules lint` functionality to check tags in `test.yml` and to look for a entry in the `pytest_software.yml` file
- Update `modules` commands to use new test tag format `tool/subtool`
- New modules lint test comparing the `functions.nf` file to the template version
- Modules installed from alternative sources are put in folders based on the name of the source repository

### Linting

- Fix bug in nf-core lint config skipping for the `nextflow_config` test [[#1019](https://github.com/nf-core/tools/issues/1019)]
- New `-k`/`--key` cli option for `nf-core lint` to allow you to run only named lint tests, for faster local debugging
- Merge markers lint test - ignore binary files, allow config to ignore specific files [[#1040](https://github.com/nf-core/tools/pull/1040)]
- New lint test to check if all defined pipeline parameters are mentioned in `main.nf` [[#1038](https://github.com/nf-core/tools/issues/1038)]
- Added fix to remove warnings about params that get converted from camelCase to camel-case [[#1035](https://github.com/nf-core/tools/issues/1035)]
- Added pipeline schema lint checks for missing parameter description and parameters outside of groups [[#1017](https://github.com/nf-core/tools/issues/1017)]

### General

- Try to fix the fix for the automated sync when we submit too many PRs at once [[#970](https://github.com/nf-core/tools/issues/970)]
- Rewrite how the tools documentation is deployed to the website, to allow multiple versions
- Created new Docker image for the tools cli package - see installation docs for details [[#917](https://github.com/nf-core/tools/issues/917)]
- Ignore permission errors for setting up requests cache directories to allow starting with an invalid or read-only `HOME` directory

## [v1.13.3 - Copper Crocodile Resurrection :crocodile:](https://github.com/nf-core/tools/releases/tag/1.13.2) - [2021-03-24]

- Running tests twice with `nf-core modules create-test-yml` to catch unreproducible md5 sums [[#890](https://github.com/nf-core/tools/issues/890)]
- Fix sync error again where the Nextflow edge release needs to be used for some pipelines
- Fix bug with `nf-core lint --release` (`NameError: name 'os' is not defined`)
- Added linebreak to linting comment so that markdown header renders on PR comment properly
- `nf-core modules create` command - if no bioconda package is found, prompt user for a different bioconda package name
- Updated module template `main.nf` with new test data paths

## [v1.13.2 - Copper Crocodile CPR :crocodile: :face_with_head_bandage:](https://github.com/nf-core/tools/releases/tag/1.13.2) - [2021-03-23]

- Make module template pass the EC linter [[#953](https://github.com/nf-core/tools/pull/953)]
- Added better logging message if a user doesn't specificy the directory correctly with `nf-core modules` commands [[#942](https://github.com/nf-core/tools/pull/942)]
- Fixed parameter validation bug caused by JSONObject [[#937](https://github.com/nf-core/tools/issues/937)]
- Fixed template creation error regarding file permissions [[#932](https://github.com/nf-core/tools/issues/932)]
- Split the `create-lint-wf` tests up into separate steps in GitHub Actions to make the CI results easier to read
- Added automated PR comments to the Markdown, YAML and Python lint CI tests to explain failures (tools and pipeline template)
- Make `nf-core lint` summary table borders coloured according to overall pass / fail status
- Attempted a fix for the automated sync when we submit too many PRs at once [[#911](https://github.com/nf-core/tools/issues/911)]

## [v1.13.1 - Copper Crocodile Patch :crocodile: :pirate_flag:](https://github.com/nf-core/tools/releases/tag/1.13.1) - [2021-03-19]

- Fixed bug in pipeline linting markdown output that gets posted to PR comments [[#914]](https://github.com/nf-core/tools/issues/914)
- Made text for the PR branch CI check less verbose with a TLDR in bold at the top
- A number of minor tweaks to the new `nf-core modules lint` code

## [v1.13 - Copper Crocodile](https://github.com/nf-core/tools/releases/tag/1.13) - [2021-03-18]

### Template

- **Major new feature** - Validation of pipeline parameters [[#426]](https://github.com/nf-core/tools/issues/426)
  - The addition runs as soon as the pipeline launches and checks the pipeline input parameters two main things:
    - No parameters are supplied that share a name with core Nextflow options (eg. `--resume` instead of `-resume`)
    - Supplied parameters validate against the pipeline JSON schema (eg. correct variable types, required values)
  - If either parameter validation fails or the pipeline has errors, a warning is given about any unexpected parameters found which are not described in the pipeline schema.
  - This behaviour can be disabled by using `--validate_params false`
- Added profiles to support the [Charliecloud](https://hpc.github.io/charliecloud/) and [Shifter](https://nersc.gitlab.io/development/shifter/how-to-use/) container engines [[#824](https://github.com/nf-core/tools/issues/824)]
  - Note that Charliecloud requires Nextflow version `v21.03.0-edge` or later.
- Profiles for container engines now explicitly _disable_ all other engines [[#867](https://github.com/nf-core/tools/issues/867)]
- Fixed typo in nf-core-lint CI that prevented the markdown summary from being automatically posted on PRs as a comment.
- Changed default for `--input` from `data/*{1,2}.fastq.gz` to `null`, as this is now validated by the schema as a required value.
- Removed support for `--name` parameter for custom run names.
  - The same functionality for MultiQC still exists with the core Nextflow `-name` option.
- Added to template docs about how to identify process name for resource customisation
- The parameters `--max_memory` and `--max_time` are now validated against a regular expression [[#793](https://github.com/nf-core/tools/issues/793)]
  - Must be written in the format `123.GB` / `456.h` with any of the prefixes listed in the [Nextflow docs](https://www.nextflow.io/docs/latest/process.html#memory)
  - Bare numbers no longer allowed, avoiding people from trying to specify GB and actually specifying bytes.
- Switched from cookiecutter to Jinja2 [[#880]](https://github.com/nf-core/tools/pull/880)
- Finally dropped the wonderful [cookiecutter](https://github.com/cookiecutter/cookiecutter) library that was behind the first pipeline template that led to nf-core [[#880](https://github.com/nf-core/tools/pull/880)]
  - Now rendering templates directly using [Jinja](https://jinja.palletsprojects.com/), which is what cookiecutter was doing anyway

### Modules

Initial addition of a number of new helper commands for working with DSL2 modules:

- `modules list` - List available modules
- `modules install` - Install a module from nf-core/modules
- `modules remove` - Remove a module from a pipeline
- `modules create` - Create a module from the template
- `modules create-test-yml` - Create the `test.yml` file for a module with md5 sums, tags, commands and names added
- `modules lint` - Check a module against nf-core guidelines

You can read more about each of these commands in the main tools documentation (see `README.md` or <https://nf-co.re/tools>)

### Tools helper code

- Fixed some bugs in the command line interface for `nf-core launch` and improved formatting [[#829](https://github.com/nf-core/tools/pull/829)]
- New functionality for `nf-core download` to make it compatible with DSL2 pipelines [[#832](https://github.com/nf-core/tools/pull/832)]
  - Singularity images in module files are now discovered and fetched
  - Direct downloads of Singularity images in python allowed (much faster than running `singularity pull`)
  - Downloads now work with `$NXF_SINGULARITY_CACHEDIR` so that pipelines sharing containers have efficient downloads
- Changed behaviour of `nf-core sync` command [[#787](https://github.com/nf-core/tools/issues/787)]
  - Instead of opening or updating a PR from `TEMPLATE` directly to `dev`, a new branch is now created from `TEMPLATE` and a PR opened from this to `dev`.
  - This is to make it easier to fix merge conflicts without accidentally bringing the entire pipeline history back into the `TEMPLATE` branch (which makes subsequent sync merges much more difficult)

### Linting

- Major refactor and rewrite of pipieline linting code
  - Much better code organisation and maintainability
  - New automatically generated documentation using Sphinx
  - Numerous new tests and functions, removal of some unnecessary tests
- Added lint check for merge markers [[#321]](https://github.com/nf-core/tools/issues/321)
- Added new option `--fix` to automatically correct some problems detected by linting
- Added validation of default params to `nf-core schema lint` [[#823](https://github.com/nf-core/tools/issues/823)]
- Added schema validation of GitHub action workflows to lint function [[#795](https://github.com/nf-core/tools/issues/795)]
- Fixed bug in schema title and description validation
- Added second progress bar for conda dependencies lint check, as it can be slow [[#299](https://github.com/nf-core/tools/issues/299)]
- Added new lint test to check files that should be unchanged from the pipeline.
- Added the possibility to ignore lint tests using a `nf-core-lint.yml` config file [[#809](https://github.com/nf-core/tools/pull/809)]

## [v1.12.1 - Silver Dolphin](https://github.com/nf-core/tools/releases/tag/1.12.1) - [2020-12-03]

### Template

- Finished switch from `$baseDir` to `$projectDir` in `iGenomes.conf` and `main.nf`
  - Main fix is for `smail_fields` which was a bug introduced in the previous release. Sorry about that!
- Ported a number of small content tweaks from nf-core/eager to the template [[#786](https://github.com/nf-core/tools/issues/786)]
  - Better contributing documentation, more placeholders in documentation files, more relaxed markdownlint exceptions for certain HTML tags, more content for the PR and issue templates.

### Tools helper code

- Pipeline schema: make parameters of type `range` to `number`. [[#738](https://github.com/nf-core/tools/issues/738)]
- Respect `$NXF_HOME` when looking for pipelines with `nf-core list` [[#798](https://github.com/nf-core/tools/issues/798)]
- Swapped PyInquirer with questionary for command line questions in `launch.py` [[#726](https://github.com/nf-core/tools/issues/726)]
  - This should fix conda installation issues that some people had been hitting
  - The change also allows other improvements to the UI
- Fix linting crash when a file deleted but not yet staged in git [[#796](https://github.com/nf-core/tools/issues/796)]

## [v1.12 - Mercury Weasel](https://github.com/nf-core/tools/releases/tag/1.12) - [2020-11-19]

### Tools helper code

- Updated `nf_core` documentation generator for building [https://nf-co.re/tools-docs/](https://nf-co.re/tools-docs/)

### Template

- Make CI comments work with PRs from forks [[#765](https://github.com/nf-core/tools/issues/765)]
  - Branch protection and linting results should now show on all PRs
- Updated GitHub issue templates, which had stopped working
- Refactored GitHub Actions so that the AWS full-scale tests are triggered after docker build is finished
  - DockerHub push workflow split into two - one for dev, one for releases
- Updated actions to no longer use `set-env` which is now depreciating [[#739](https://github.com/nf-core/tools/issues/739)]
- Added config import for `test_full` in `nextflow.config`
- Switched depreciated `$baseDir` to `$projectDir`
- Updated minimum Nextflow version to `20.04.10`
- Make Nextflow installation less verbose in GitHub Actions [[#780](https://github.com/nf-core/tools/pull/780)]

### Linting

- Updated code to display colours in GitHub Actions log output
- Allow tests to pass with `dev` version of nf-core/tools (previous failure due to base image version)
- Lint code no longer tries to post GitHub PR comments. This is now done in a GitHub Action only.

## [v1.11 - Iron Tiger](https://github.com/nf-core/tools/releases/tag/1.11) - [2020-10-27]

### Template

- Fix command error in `awstest.yml` GitHub Action workflow.
- Allow manual triggering of AWS test GitHub Action workflows.
- Remove TODO item, which was proposing the usage of additional files beside `usage.md` and `output.md` for documentation.
- Added a Podman profile, which enables Podman as container.
- Updated linting for GitHub actions AWS tests workflows.

### Linting

- Made a base-level `Dockerfile` a warning instead of failure
- Added a lint failure if the old `bin/markdown_to_html.r` script is found
- Update `rich` package dependency and use new markup escaping to change `[[!]]` back to `[!]` again

### Other

- Pipeline sync - fetch full repo when checking out before sync
- Sync - Add GitHub actions manual trigger option

## [v1.10.2 - Copper Camel _(brought back from the dead)_](https://github.com/nf-core/tools/releases/tag/1.10.2) - [2020-07-31]

Second patch release to address some small errors discovered in the pipeline template.
Apologies for the inconvenience.

- Fix syntax error in `/push_dockerhub.yml` GitHub Action workflow
- Change `params.readPaths` -> `params.input_paths` in `test_full.config`
- Check results when posting the lint results as a GitHub comment
  - This feature is unfortunately not possible when making PRs from forks outside of the nf-core organisation for now.
- More major refactoring of the automated pipeline sync
  - New GitHub Actions matrix parallelisation of sync jobs across pipelines [[#673](https://github.com/nf-core/tools/issues/673)]
  - Removed the `--all` behaviour from `nf-core sync` as we no longer need it
  - Sync now uses a new list of pipelines on the website which does not include archived pipelines [[#712](https://github.com/nf-core/tools/issues/712)]
  - When making a PR it checks if a PR already exists - if so it updates it [[#710](https://github.com/nf-core/tools/issues/710)]
  - More tests and code refactoring for more stable code. Hopefully fixes 404 error [[#711](https://github.com/nf-core/tools/issues/711)]

## [v1.10.1 - Copper Camel _(patch)_](https://github.com/nf-core/tools/releases/tag/1.10.1) - [2020-07-30]

Patch release to fix the automatic template synchronisation, which failed in the v1.10 release.

- Improved logging: `nf-core --log-file log.txt` now saves a verbose log to disk.
- nf-core/tools GitHub Actions pipeline sync now uploads verbose log as an artifact.
- Sync - fixed several minor bugs, made logging less verbose.
- Python Rich library updated to `>=4.2.1`
- Hopefully fix git config for pipeline sync so that commit comes from @nf-core-bot
- Fix sync auto-PR text indentation so that it doesn't all show as code
- Added explicit flag `--show-passed` for `nf-core lint` instead of taking logging verbosity

## [v1.10 - Copper Camel](https://github.com/nf-core/tools/releases/tag/1.10) - [2020-07-30]

### Pipeline schema

This release of nf-core/tools introduces a major change / new feature: pipeline schema.
These are [JSON Schema](https://json-schema.org/) files that describe all of the parameters for a given
pipeline with their ID, a description, a longer help text, an optional default value, a variable _type_
(eg. `string` or `boolean`) and more.

The files will be used in a number of places:

- Automatic validation of supplied parameters when running pipelines
  - Pipeline execution can be immediately stopped if a required `param` is missing,
    or does not conform to the patterns / allowed values in the schema.
- Generation of pipeline command-line help
  - Running `nextflow run <pipeline> --help` will use the schema to generate a help text automatically
- Building online documentation on the [nf-core website](https://nf-co.re)
- Integration with 3rd party graphical user interfaces

To support these new schema files, nf-core/tools now comes with a new set of commands: `nf-core schema`.

- Pipeline schema can be generated or updated using `nf-core schema build` - this takes the parameters from
  the pipeline config file and prompts the developer for any mismatch between schema and pipeline.
  - Once a skeleton Schema file has been built, the command makes use of a new nf-core website tool to provide
    a user friendly graphical interface for developers to add content to their schema: [https://nf-co.re/pipeline_schema_builder](https://nf-co.re/pipeline_schema_builder)
- Pipelines will be automatically tested for valid schema that describe all pipeline parameters using the
  `nf-core schema lint` command (also included as part of the main `nf-core lint` command).
- Users can validate their set of pipeline inputs using the `nf-core schema validate` command.

In addition to the new schema commands, the `nf-core launch` command has been completely rewritten from
scratch to make use of the new pipeline schema. This command can use either an interactive command-line
prompt or a rich web interface to help users set parameters for a pipeline run.

The parameter descriptions and help text are fully used and embedded into the launch interfaces to make
this process as user-friendly as possible. We hope that it's particularly well suited to those new to nf-core.

Whilst we appreciate that this new feature will add a little work for pipeline developers, we're excited at
the possibilities that it brings. If you have any feedback or suggestions, please let us know either here on
GitHub or on the nf-core [`#json-schema` Slack channel](https://nfcore.slack.com/channels/json-schema).

### Python code formatting

We have adopted the use of the [Black Python code formatter](https://black.readthedocs.io/en/stable/).
This ensures a harmonised code formatting style throughout the package, from all contributors.
If you are editing any Python code in nf-core/tools you must now pass the files through Black when
making a pull-request. See [`.github/CONTRIBUTING.md`](.github/CONTRIBUTING.md) for details.

### Template

- Add `--publish_dir_mode` parameter [#585](https://github.com/nf-core/tools/issues/585)
- Isolate R library paths to those in container [#541](https://github.com/nf-core/tools/issues/541)
- Added new style of pipeline parameters JSON schema to pipeline template
- Add ability to attach MultiQC reports to completion emails when using `mail`
- Update `output.md` and add in 'Pipeline information' section describing standard NF and pipeline reporting.
- Build Docker image using GitHub Actions, then push to Docker Hub (instead of building on Docker Hub)
- Add Slack channel badge in pipeline README
- Allow multiple container tags in `ci.yml` if performing multiple tests in parallel
- Add AWS CI tests and full tests GitHub Actions workflows
- Update AWS CI tests and full tests secrets names
- Added `macs_gsize` for danRer10, based on [this post](https://biostar.galaxyproject.org/p/18272/)
- Add information about config files used for workflow execution (`workflow.configFiles`) to summary
- Fix `markdown_to_html.py` to work with Python 2 and 3.
- Change `params.reads` -> `params.input`
- Adding TODOs and MultiQC process in DSL2 template
- Change `params.readPaths` -> `params.input_paths`
- Added a `.github/.dockstore.yml` config file for automatic workflow registration with [dockstore.org](https://dockstore.org/)

### Linting

- Refactored PR branch tests to be a little clearer.
- Linting error docs explain how to add an additional branch protecton rule to the `branch.yml` GitHub Actions workflow.
- Adapted linting docs to the new PR branch tests.
- Failure for missing the readme bioconda badge is now a warn, in case this badge is not relevant
- Added test for template `{{ cookiecutter.var }}` placeholders
- Fix failure when providing version along with build id for Conda packages
- New `--json` and `--markdown` options to print lint results to JSON / markdown files
- Linting code now automatically posts warning / failing results to GitHub PRs as a comment if it can
- Added AWS GitHub Actions workflows linting
- Fail if `params.input` isn't defined.
- Beautiful new progress bar to look at whilst linting is running and awesome new formatted output on the command line :heart_eyes:
  - All made using the excellent [`rich` python library](https://github.com/willmcgugan/rich) - check it out!
- Tests looking for `TODO` strings should now ignore editor backup files. [#477](https://github.com/nf-core/tools/issues/477)

### nf-core/tools Continuous Integration

- Added CI test to check for PRs against `master` in tools repo
- CI PR branch tests fixed & now automatically add a comment on the PR if failing, explaining what is wrong
- Move some of the issue and PR templates into HTML `<!-- comments -->` so that they don't show in issues / PRs

### Other

- Describe alternative installation method via conda with `conda env create`
- nf-core/tools version number now printed underneath header artwork
- Bumped Conda version shipped with nfcore/base to 4.8.2
- Added log message when creating new pipelines that people should talk to the community about their plans
- Fixed 'on completion' emails sent using the `mail` command not containing body text.
- Improved command-line help text for nf-core/tools
- `nf-core list` now hides archived pipelines unless `--show_archived` flag is set
- Command line tools now checks if there is a new version of nf-core/tools available
  - Disable this by setting the environment variable `NFCORE_NO_VERSION_CHECK`, eg. `export NFCORE_NO_VERSION_CHECK=1`
- Better command-line output formatting of nearly all `nf-core` commands using [`rich`](https://github.com/willmcgugan/rich)

## [v1.9 - Platinum Pigeon](https://github.com/nf-core/tools/releases/tag/1.9) - [2020-02-20]

### Continuous integration

- Travis CI tests are now deprecated in favor of GitHub Actions within the pipeline template.
  - `nf-core bump-version` support has been removed for `.travis.yml`
  - `nf-core lint` now fails if a `.travis.yml` file is found
- Ported nf-core/tools Travis CI automation to GitHub Actions.
- Fixed the build for the nf-core/tools API documentation on the website

### Template

- Rewrote the documentation markdown > HTML conversion in Python instead of R
- Fixed rendering of images in output documentation [#391](https://github.com/nf-core/tools/issues/391)
- Removed the requirement for R in the conda environment
- Make `params.multiqc_config` give an _additional_ MultiQC config file instead of replacing the one that ships with the pipeline
- Ignore only `tests/` and `testing/` directories in `.gitignore` to avoid ignoring `test.config` configuration file
- Rephrase docs to promote usage of containers over Conda to ensure reproducibility
- Stage the workflow summary YAML file within MultiQC work directory

### Linting

- Removed linting for CircleCI
- Allow any one of `params.reads` or `params.input` or `params.design` before warning
- Added whitespace padding to lint error URLs
- Improved documentation for lint errors
- Allow either `>=` or `!>=` in nextflow version checks (the latter exits with an error instead of just warning) [#506](https://github.com/nf-core/tools/issues/506)
- Check that `manifest.version` ends in `dev` and throw a warning if not
  - If running with `--release` check the opposite and fail if not
- Tidied up error messages and syntax for linting GitHub actions branch tests
- Add YAML validator
- Don't print test results if we have a critical error

### Other

- Fix automatic synchronisation of the template after releases of nf-core/tools
- Improve documentation for installing `nf-core/tools`
- Replace preprint by the new nf-core publication in Nature Biotechnology :champagne:
- Use `stderr` instead of `stdout` for header artwork
- Tolerate unexpected output from `nextflow config` command
- Add social preview image
- Added a [release checklist](.github/RELEASE_CHECKLIST.md) for the tools repo

## [v1.8 - Black Sheep](https://github.com/nf-core/tools/releases/tag/1.8) - [2020-01-27]

### Continuous integration

- GitHub Actions CI workflows are now included in the template pipeline
  - Please update these files to match the existing tests that you have in `.travis.yml`
- Travis CI tests will be deprecated from the next `tools` release
- Linting will generate a warning if GitHub Actions workflows do not exist and if applicable to remove Travis CI workflow file i.e. `.travis.yml`.

### Tools helper code

- Refactored the template synchronisation code to be part of the main nf-core tool
- `nf-core bump-version` now also bumps the version string of the exported conda environment in the Dockerfile
- Updated Blacklist of synced pipelines
- Ignore pre-releases in `nf-core list`
- Updated documentation for `nf-core download`
- Fixed typo in `nf-core launch` final command
- Handle missing pipeline descriptions in `nf-core list`
- Migrate tools package CI to GitHub Actions

### Linting

- Adjusted linting to enable `patch` branches from being tested
- Warn if GitHub Actions workflows do not exist, warn if `.travis.yml` and circleCI are there
- Lint for `Singularity` file and raise error if found [#458](https://github.com/nf-core/tools/issues/458)
- Added linting of GitHub Actions workflows `linting.yml`, `ci.yml` and `branch.yml`
- Warn if pipeline name contains upper case letters or non alphabetical characters [#85](https://github.com/nf-core/tools/issues/85)
- Make CI tests of lint code pass for releases

### Template pipeline

- Fixed incorrect paths in iGenomes config as described in issue [#418](https://github.com/nf-core/tools/issues/418)
- Fixed incorrect usage of non-existent parameter in the template [#446](https://github.com/nf-core/tools/issues/446)
- Add UCSC genomes to `igenomes.config` and add paths to all genome indices
- Change `maxMultiqcEmailFileSize` parameter to `max_multiqc_email_size`
- Export conda environment in Docker file [#349](https://github.com/nf-core/tools/issues/349)
- Change remaining parameters from `camelCase` to `snake_case` [#39](https://github.com/nf-core/hic/issues/39)
  - `--singleEnd` to `--single_end`
  - `--igenomesIgnore` to `--igenomes_ignore`
  - Having the old camelCase versions of these will now throw an error
- Add `autoMounts=true` to default singularity profile
- Add in `markdownlint` checks that were being ignored by default
- Disable ansi logging in the travis CI tests
- Move `params`section from `base.config` to `nextflow.config`
- Use `env` scope to export `PYTHONNOUSERSITE` in `nextflow.config` to prevent conflicts with host Python environment
- Bump minimum Nextflow version to `19.10.0` - required to properly use `env` scope in `nextflow.config`
- Added support for nf-tower in the travis tests, using public mailbox nf-core@mailinator.com
- Add link to [Keep a Changelog](http://keepachangelog.com/en/1.0.0/) and [Semantic Versioning](http://semver.org/spec/v2.0.0.html) to CHANGELOG
- Adjusted `.travis.yml` checks to allow for `patch` branches to be tested
- Add Python 3.7 dependency to the `environment.yml` file
- Remove `awsbatch` profile cf [nf-core/configs#71](https://github.com/nf-core/configs/pull/71)
- Make `scrape_software_versions.py` compatible with Python3 to enable miniconda3 in [base image PR](https://github.com/nf-core/tools/pull/462)
- Add GitHub Actions workflows and respective linting
- Add `NXF_ANSI_LOG` as global environment variable to template GitHub Actions CI workflow
- Fixed global environment variable in GitHub Actions CI workflow
- Add `--awscli` parameter
- Add `README.txt` path for genomes in `igenomes.config` [nf-core/atacseq#75](https://github.com/nf-core/atacseq/issues/75)
- Fix buggy ANSI codes in pipeline summary log messages
- Add a `TODO` line in the new GitHub Actions CI test files

### Base Docker image

- Use miniconda3 instead of miniconda for a Python 3k base environment
  - If you still need Python 2 for your pipeline, add `conda-forge::python=2.7.4` to the dependencies in your `environment.yml`
- Update conda version to 4.7.12

### Other

- Updated Base Dockerfile to Conda 4.7.10
- Entirely switched from Travis-Ci.org to Travis-Ci.com for template and tools
- Improved core documentation (`-profile`)

## [v1.7 - Titanium Kangaroo](https://github.com/nf-core/tools/releases/tag/1.7) - [2019-10-07]

### Tools helper code

- The tools `create` command now sets up a `TEMPLATE` and a `dev` branch for syncing
- Fixed issue [379](https://github.com/nf-core/tools/issues/379)
- nf-core launch now uses stable parameter schema version 0.1.0
- Check that PR from patch or dev branch is acceptable by linting
- Made code compatible with Python 3.7
- The `download` command now also fetches institutional configs from nf-core/configs
- When listing pipelines, a nicer message is given for the rare case of a detached `HEAD` ref in a locally pulled pipeline. [#297](https://github.com/nf-core/tools/issues/297)
- The `download` command can now compress files into a single archive.
- `nf-core create` now fetches a logo for the pipeline from the nf-core website
- The readme should now be rendered properly on PyPI.

### Syncing

- Can now sync a targeted pipeline via command-line
- Updated Blacklist of synced pipelines
- Removed `chipseq` from Blacklist of synced pipelines
- Fixed issue [#314](https://github.com/nf-core/tools/issues/314)

### Linting

- If the container slug does not contain the nf-core organisation (for example during development on a fork), linting will raise a warning, and an error with release mode on

### Template pipeline

- Add new code for Travis CI to allow PRs from patch branches too
- Fix small typo in central readme of tools for future releases
- Small code polishing + typo fix in the template main.nf file
- Header ANSI codes no longer print `[2m` to console when using `-with-ansi`
- Switched to yaml.safe_load() to fix PyYAML warning that was thrown because of a possible [exploit](<https://github.com/yaml/pyyaml/wiki/PyYAML-yaml.load(input)-Deprecation>)
- Add `nf-core` citation
- Add proper `nf-core` logo for tools
- Add `Quick Start` section to main README of template
- Fix [Docker RunOptions](https://github.com/nf-core/tools/pull/351) to get UID and GID set in the template
- `Dockerfile` now specifically uses the proper release tag of the nfcore/base image
- Use [`file`](https://github.com/nf-core/tools/pull/354) instead of `new File`
  to avoid weird behavior such as making an `s3:/` directory locally when using
  an AWS S3 bucket as the `--outdir`.
- Fix workflow.onComplete() message when finishing pipeline
- Update URL for joining the nf-core slack to [https://nf-co.re/join/slack](https://nf-co.re/join/slack)
- Add GitHub Action for CI and Linting
- [Increased default time limit](https://github.com/nf-core/tools/issues/370) to 4h
- Add direct link to the pipeline slack channel in the contribution guidelines
- Add contributions and support heading with links to contribution guidelines and link to the pipeline slack channel in the main README
- Fix Parameters JSON due to new versionized structure
- Added conda-forge::r-markdown=1.1 and conda-forge::r-base=3.6.1 to environment
- Plain-text email template now has nf-core ASCII artwork
- Template configured to use logo fetched from website
- New option `--email_on_fail` which only sends emails if the workflow is not successful
- Add file existence check when checking software versions
- Fixed issue [#165](https://github.com/nf-core/tools/issues/165) - Use `checkIfExists`
- Consistent spacing for `if` statements
- Add sensible resource labels to `base.config`

### Other

- Bump `conda` to 4.6.14 in base nf-core Dockerfile
- Added a Code of Conduct to nf-core/tools, as only the template had this before
- TravisCI tests will now also start for PRs from `patch` branches, [to allow fixing critical issues](https://github.com/nf-core/tools/pull/392) without making a new major release

## [v1.6 - Brass Walrus](https://github.com/nf-core/tools/releases/tag/1.6) - [2020-04-09]

### Syncing

- Code refactoring to make the script more readable
- No travis build failure anymore on sync errors
- More verbose logging

### Template pipeline

- awsbatch `work-dir` checking moved to nextflow itself. Removed unsatisfiable check in main.nf template.
- Fixed markdown linting
- Tools CI testing now runs markdown lint on compiled template pipeline
- Migrated large portions of documentation to the [nf-core website](https://github.com/nf-core/nf-co.re/pull/93)
- Removed Gitter references in `.github/` directories for `tools/` and pipeline template.
- Changed `scrape_software_versions.py` to output `.csv` file
- Added `export_plots` parameter to multiqc config
- Corrected some typos as listed [here](https://github.com/nf-core/tools/issues/348) to Guidelines

### Tools helper code

- Drop [nf-core/rnaseq](https://github.com/nf-core/rnaseq]) from `blacklist.json` to make template sync available
- Updated main help command to sort the subcommands in a more logical order
- Updated readme to describe the new `nf-core launch` command
- Fix bugs in `nf-core download`
  - The _latest_ release is now fetched by default if not specified
  - Downloaded pipeline files are now properly executable.
- Fixed bugs in `nf-core list`
  - Sorting now works again
  - Output is partially coloured (better highlighting out of date pipelines)
  - Improved documentation
- Fixed bugs in `nf-core lint`
  - The order of conda channels is now correct, avoiding occasional erroneous errors that packages weren't found ([#207](https://github.com/nf-core/tools/issues/207))
  - Allow edge versions in nf-core pipelines
- Add reporting of ignored errored process
  - As a solution for [#103](https://github.com/nf-core/tools/issues/103))
- Add Bowtie2 and BWA in iGenome config file template

## [v1.5 - Iron Shark](https://github.com/nf-core/tools/releases/tag/1.5) - [2019-03-13]

### Template pipeline

- Dropped Singularity file
- Summary now logs details of the cluster profile used if from [nf-core/configs](https://github.com/nf-core/configs)
- Dockerhub is used in favor of Singularity Hub for pulling when using the Singularity profile
- Changed default container tag from latest to dev
- Brought the logo to life
- Change the default filenames for the pipeline trace files
- Remote fetch of nf-core/configs profiles fails gracefully if offline
- Remove `params.container` and just directly define `process.container` now
- Completion email now includes MultiQC report if not too big
- `params.genome` is now checked if set, to ensure that it's a valid iGenomes key
- Together with nf-core/configs, helper function now checks hostname and suggests a valid config profile
- `awsbatch` executor requires the `tracedir` not to be set to an `s3` bucket.

### Tools helper code

- New `nf-core launch` command to interactively launch nf-core pipelines from command-line
  - Works with a `parameters.settings.json` file shipped with each pipeline
  - Discovers additional `params` from the pipeline dynamically
- Drop Python 3.4 support
- `nf-core list` now only shows a value for _"is local latest version"_ column if there is a local copy.
- Lint markdown formatting in automated tests
  - Added `markdownlint-cli` for checking Markdown syntax in pipelines and tools repo
- Syncing now reads from a `blacklist.json` in order to exclude pipelines from being synced if necessary.
- Added nf-core tools API description to assist developers with the classes and functions available.
  - Docs are automatically built by Travis CI and updated on the nf-co.re website.
- Introduced test for filtering remote workflows by keyword.
- Build tools python API docs

  - Use Travis job for api doc generation and publish

- `nf-core bump-version` now stops before making changes if the linting fails
- Code test coverage
  - Introduced test for filtering remote workflows by keyword
- Linting updates
  - Now properly searches for conda packages in default channels
  - Now correctly validates version pinning for packages from PyPI
  - Updates for changes to `process.container` definition

### Other

- Bump `conda` to 4.6.7 in base nf-core Dockerfile

## [v1.4 - Tantalum Butterfly](https://github.com/nf-core/tools/releases/tag/1.4) - [2018-12-12]

### Template pipeline

- Institutional custom config profiles moved to github `nf-core/configs`
  - These will now be maintained centrally as opposed to being shipped with the pipelines in `conf/`
  - Load `base.config` by default for all profiles
  - Removed profiles named `standard` and `none`
  - Added parameter `--igenomesIgnore` so `igenomes.config` is not loaded if parameter clashes are observed
  - Added parameter `--custom_config_version` for custom config version control. Can use this parameter to provide commit id for reproducibility. Defaults to `master`
  - Deleted custom configs from template in `conf/` directory i.e. `uzh.config`, `binac.config` and `cfc.config`
- `multiqc_config` and `output_md` are now put into channels instead of using the files directly (see issue [#222](https://github.com/nf-core/tools/issues/222))
- Added `local.md` to cookiecutter template in `docs/configuration/`. This was referenced in `README.md` but not present.
- Major overhaul of docs to add/remove parameters, unify linking of files and added description for providing custom configs where necessary
- Travis: Pull the `dev` tagged docker image for testing
- Removed UPPMAX-specific documentation from the template.

### Tools helper code

- Make Travis CI tests fail on pull requests if the `CHANGELOG.md` file hasn't been updated
- Minor bugfixing in Python code (eg. removing unused import statements)
- Made the web requests caching work on multi-user installations
- Handle exception if nextflow isn't installed
- Linting: Update for Travis: Pull the `dev` tagged docker image for testing

## [v1.3 - Citreous Swordfish](https://github.com/nf-core/tools/releases/tag/1.3) - [2018-11-21]

- `nf-core create` command line interface updated
  - Interactive prompts for required arguments if not given
  - New flag for workflow author
- Updated channel order for bioconda/conda-forge channels in environment.yaml
- Increased code coverage for sub command `create` and `licenses`
- Fixed nasty dependency hell issue between `pytest` and `py` package in Python 3.4.x
- Introduced `.coveragerc` for pytest-cov configuration, which excludes the pipeline template now from being reported
- Fix [189](https://github.com/nf-core/tools/issues/189): Check for given conda and PyPi package dependencies, if their versions exist
- Added profiles for `cfc`,`binac`, `uzh` that can be synced across pipelines
  - Ordering alphabetically for profiles now
- Added `pip install --upgrade pip` to `.travis.yml` to update pip in the Travis CI environment

## [v1.2](https://github.com/nf-core/tools/releases/tag/1.2) - [2018-10-01]

- Updated the `nf-core release` command
  - Now called `nf-core bump-versions` instead
  - New flag `--nextflow` to change the required nextflow version instead
- Template updates
  - Simpler installation of the `nf-core` helper tool, now directly from PyPI
  - Bump minimum nextflow version to `0.32.0` - required for built in `manifest.nextflowVersion` check and access to `workflow.manifest` variables from within nextflow scripts
  - New `withName` syntax for configs
  - Travis tests fail if PRs come against the `master` branch, slightly refactored
  - Improved GitHub contributing instructions and pull request / issue templates
- New lint tests
  - `.travis.yml` test for PRs made against the `master` branch
  - Automatic `--release` option not used if the travis repo is `nf-core/tools`
  - Warnings if depreciated variables `params.version` and `params.nf_required_version` are found
- New `nf-core licences` subcommand to show licence for each conda package in a workflow
- `nf-core list` now has options for sorting pipeline nicely
- Latest version of conda used in nf-core base docker image
- Updated PyPI deployment to correctly parse the markdown readme (hopefully!)
- New GitHub contributing instructions and pull request template

## [v1.1](https://github.com/nf-core/tools/releases/tag/1.1) - [2018-08-14]

Very large release containing lots of work from the first nf-core hackathon, held in SciLifeLab Stockholm.

- The [Cookiecutter template](https://github.com/nf-core/cookiecutter) has been merged into tools
  - The old repo above has been archived
  - New pipelines are now created using the command `nf-core create`
  - The nf-core template and associated linting are now controlled under the same version system
- Large number of template updates and associated linting changes
  - New simplified cookiecutter variable usage
  - Refactored documentation - simplified and reduced duplication
  - Better `manifest` variables instead of `params` for pipeline name and version
  - New integrated nextflow version checking
  - Updated travis docker pull command to use tagging to allow release tests to pass
  - Reverted Docker and Singularity syntax to use `ENV` hack again
- Improved Python readme parsing for PyPI
- Updated Travis tests to check that the correct `dev` branch is being targeted
- New sync tool to automate pipeline updates
  - Once initial merges are complete, a nf-core bot account will create PRs for future template updates

## [v1.0.1](https://github.com/nf-core/tools/releases/tag/1.0.1) - [2018-07-18]

The version 1.0 of nf-core tools cannot be installed from PyPi. This patch fixes it, by getting rid of the requirements.txt plus declaring the dependent modules in the setup.py directly.

## [v1.0](https://github.com/nf-core/tools/releases/tag/1.0) - [2018-06-12]

Initial release of the nf-core helper tools package. Currently includes four subcommands:

- `nf-core list`: List nf-core pipelines with local info
- `nf-core download`: Download a pipeline and singularity container
- `nf-core lint`: Check pipeline against nf-core guidelines
- `nf-core release`: Update nf-core pipeline version number<|MERGE_RESOLUTION|>--- conflicted
+++ resolved
@@ -56,15 +56,12 @@
 - Rename methods in `ModulesJson` to remove explicit reference to `modules.json`
 - Fix inconsistencies in the `--save-diff` flag `nf-core modules update`. Refactor `nf-core modules update` ([#1536](https://github.com/nf-core/tools/pull/1536))
 - Fix bug in `ModulesJson.check_up_to_date` causing it to ask for the remote of local modules
-<<<<<<< HEAD
 - Handle errors when updating module version with `nf-core modules update --fix-version` ([#1671](https://github.com/nf-core/tools/pull/1671))
-=======
 - Make `nf-core modules update --save-diff` work when files were created or removed ([#1694](https://github.com/nf-core/tools/issues/1694))
 - Get the latest common build for Docker and Singularity containers of a module ([#1702](https://github.com/nf-core/tools/pull/1702))
 - Add short option for `--no-pull` option in `nf-core modules`
 - Add `nf-core modules patch` command ([#1312](https://github.com/nf-core/tools/issues/1312))
 - Add support for patch in `nf-core modules update` command ([#1312](https://github.com/nf-core/tools/issues/1312))
->>>>>>> b7f44d3d
 
 ## [v2.4.1 - Cobolt Koala Patch](https://github.com/nf-core/tools/releases/tag/2.4) - [2022-05-16]
 
