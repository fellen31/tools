--- conflicted
+++ resolved
@@ -25,12 +25,8 @@
     def setUp(self):
         """Create a new pipeline to test"""
         self.tmp_dir = tempfile.mkdtemp()
-<<<<<<< HEAD
-        self.pipeline_dir = os.path.join(self.tmp_dir, "test_pipeline")
+        self.pipeline_dir = os.path.join(self.tmp_dir, "testpipeline")
         default_branch = "master"
-=======
-        self.pipeline_dir = os.path.join(self.tmp_dir, "testpipeline")
->>>>>>> 6cd9134f
         self.create_obj = nf_core.create.PipelineCreate(
             "testing", "test pipeline", "tester", outdir=self.pipeline_dir, plain=True, default_branch=default_branch
         )
