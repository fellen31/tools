--- conflicted
+++ resolved
@@ -1,13 +1,13 @@
 #!/usr/bin/env python
 """ Tests covering the modules commands
 """
+
+import nf_core.modules
 
 import os
 import shutil
 import tempfile
 import unittest
-
-import nf_core.modules
 
 
 def create_modules_repo_dummy(tmp_dir):
@@ -71,39 +71,50 @@
     # Test of the individual modules commands. #
     ############################################
 
+    from .modules.list import (
+        test_modules_list_remote,
+        test_modules_list_pipeline,
+        test_modules_install_and_list_pipeline,
+    )
+
+    from .modules.install import (
+        test_modules_install_nopipeline,
+        test_modules_install_emptypipeline,
+        test_modules_install_nomodule,
+        test_modules_install_trimgalore,
+        test_modules_install_trimgalore_twice,
+    )
+
+    from .modules.remove import (
+        test_modules_remove_trimgalore,
+        test_modules_remove_trimgalore_uninstalled,
+    )
+
+    from .modules.lint import test_modules_lint_trimgalore, test_modules_lint_empty, test_modules_lint_new_modules
+
+    from .modules.create import (
+        test_modules_create_succeed,
+        test_modules_create_fail_exists,
+        test_modules_create_nfcore_modules,
+        test_modules_create_nfcore_modules_subtool,
+    )
+
+    from .modules.create_test_yml import (
+        test_modules_custom_yml_dumper,
+        test_modules_test_file_dict,
+        test_modules_create_test_yml_get_md5,
+        test_modules_create_test_yml_entry_points,
+        test_modules_create_test_yml_check_inputs,
+    )
+
     from .modules.bump_versions import (
+        test_modules_bump_versions_single_module,
         test_modules_bump_versions_all_modules,
         test_modules_bump_versions_fail,
         test_modules_bump_versions_fail_unknown_version,
-<<<<<<< HEAD
-        test_modules_bump_versions_single_module)
-    from .modules.create import (test_modules_create_fail_exists,
-                                 test_modules_create_nfcore_modules,
-                                 test_modules_create_nfcore_modules_subtool,
-                                 test_modules_create_succeed)
-    from .modules.create_test_yml import (
-        test_modules_create_test_yml_check_inputs,
-        test_modules_create_test_yml_entry_points,
-        test_modules_create_test_yml_get_md5, test_modules_custom_yml_dumper,
-        test_modules_test_file_dict)
-    from .modules.install import (test_modules_install_emptypipeline,
-                                  test_modules_install_nomodule,
-                                  test_modules_install_nopipeline,
-                                  test_modules_install_trimgalore,
-                                  test_modules_install_trimgalore_twice)
-    from .modules.lint import (test_modules_lint_empty,
-                               test_modules_lint_new_modules,
-                               test_modules_lint_trimgalore)
-    from .modules.list import (test_modules_install_and_list_pipeline,
-                               test_modules_list_pipeline,
-                               test_modules_list_remote)
-    from .modules.remove import (test_modules_remove_trimgalore,
-                                 test_modules_remove_trimgalore_uninstalled)
-=======
     )
 
     from .modules.module_test import (
         test_modules_test_check_inputs,
         test_modules_test_no_name_no_prompts,
-    )
->>>>>>> 34d472fe
+    )