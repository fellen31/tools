#!/usr/bin/env python
""" Tests covering the modules commands
"""

import os
import shutil
import tempfile
import unittest

import nf_core.create
import nf_core.modules

from .utils import OLD_TRIMGALORE_SHA


def create_modules_repo_dummy(tmp_dir):
    """Create a dummy copy of the nf-core/modules repo"""

    root_dir = os.path.join(tmp_dir, "modules")
    os.makedirs(os.path.join(root_dir, "modules"))
    os.makedirs(os.path.join(root_dir, "tests", "modules"))
    os.makedirs(os.path.join(root_dir, "tests", "config"))
    with open(os.path.join(root_dir, "tests", "config", "pytest_modules.yml"), "w") as fh:
        fh.writelines(["test:", "\n  - modules/test/**", "\n  - tests/modules/test/**"])
    with open(os.path.join(root_dir, ".nf-core.yml"), "w") as fh:
        fh.writelines(["repository_type: modules", "\n"])

    # bpipe is a valid package on bioconda that is very unlikely to ever be added to nf-core/modules
    module_create = nf_core.modules.ModuleCreate(root_dir, "bpipe/test", "@author", "process_medium", False, False)
    module_create.create()

    return root_dir


class TestModules(unittest.TestCase):
    """Class for modules tests"""

    def setUp(self):
        """Create a new PipelineSchema and Launch objects"""
        self.tmp_dir = tempfile.mkdtemp()

        # Set up the schema
        root_repo_dir = os.path.dirname(os.path.dirname(os.path.realpath(__file__)))
        self.template_dir = os.path.join(root_repo_dir, "nf_core", "pipeline-template")
        self.pipeline_dir = os.path.join(self.tmp_dir, "mypipeline")
        nf_core.create.PipelineCreate(
            "mypipeline", "it is mine", "me", outdir=self.pipeline_dir, plain=True
        ).init_pipeline()
        # Set up install objects
        print("Setting up install objects")
<<<<<<< HEAD
        self.mods_install = nf_core.modules.ModuleInstall(self.pipeline_dir, prompt=False, force=True)
        self.mods_install_alt = nf_core.modules.ModuleInstall(self.pipeline_dir, prompt=True, force=True)
        self.mods_install_old = nf_core.modules.ModuleInstall(
            self.pipeline_dir, prompt=False, force=False, sha=OLD_TRIMGALORE_SHA
=======
        self.mods_install = nf_core.modules.ModuleInstall(self.pipeline_dir, prompt=False, force=True, no_pull=True)
        self.mods_install_alt = nf_core.modules.ModuleInstall(self.pipeline_dir, prompt=True, force=True, no_pull=True)
        self.mods_install_gitlab = nf_core.modules.ModuleInstall(
            self.pipeline_dir,
            prompt=False,
            force=True,
            remote_url="https://gitlab.com/nf-core/modules-test.git",
>>>>>>> 92ef6eac
        )

        # Set up remove objects
        print("Setting up remove objects")
        self.mods_remove = nf_core.modules.ModuleRemove(self.pipeline_dir)
        self.mods_remove_alt = nf_core.modules.ModuleRemove(self.pipeline_dir)

        # Set up the nf-core/modules repo dummy
        self.nfcore_modules = create_modules_repo_dummy(self.tmp_dir)

    def tearDown(self):
        """Clean up temporary files and folders"""

        if os.path.exists(self.tmp_dir):
            shutil.rmtree(self.tmp_dir)

    def test_modulesrepo_class(self):
        """Initialise a modules repo object"""
        modrepo = nf_core.modules.ModulesRepo()
        assert modrepo.fullname == "nf-core/modules"
        assert modrepo.branch == "master"

    ############################################
    # Test of the individual modules commands. #
    ############################################

    from .modules.bump_versions import (
        test_modules_bump_versions_all_modules,
        test_modules_bump_versions_fail,
        test_modules_bump_versions_fail_unknown_version,
        test_modules_bump_versions_single_module,
    )
    from .modules.create import (
        test_modules_create_fail_exists,
        test_modules_create_nfcore_modules,
        test_modules_create_nfcore_modules_subtool,
        test_modules_create_succeed,
    )
    from .modules.create_test_yml import (
        test_modules_create_test_yml_check_inputs,
        test_modules_create_test_yml_entry_points,
        test_modules_create_test_yml_get_md5,
        test_modules_custom_yml_dumper,
        test_modules_test_file_dict,
    )
    from .modules.install import (
        test_modules_install_emptypipeline,
        test_modules_install_from_gitlab,
        test_modules_install_nomodule,
        test_modules_install_nopipeline,
        test_modules_install_trimgalore,
        test_modules_install_trimgalore_twice,
    )
    from .modules.lint import (
        test_modules_lint_empty,
        test_modules_lint_new_modules,
        test_modules_lint_trimgalore,
    )
    from .modules.list import (
        test_modules_install_and_list_pipeline,
        test_modules_install_gitlab_and_list_pipeline,
        test_modules_list_pipeline,
        test_modules_list_remote,
        test_modules_list_remote_gitlab,
    )
    from .modules.module_test import (
        test_modules_test_check_inputs,
        test_modules_test_no_installed_modules,
        test_modules_test_no_name_no_prompts,
    )
    from .modules.modules_json import (
        test_get_modules_json,
        test_mod_json_create,
        test_mod_json_dump,
        test_mod_json_get_base_path,
        test_mod_json_get_git_url,
        test_mod_json_get_module_version,
        test_mod_json_module_present,
        test_mod_json_repo_present,
        test_mod_json_up_to_date,
        test_mod_json_up_to_date_module_removed,
        test_mod_json_up_to_date_reinstall_fails,
        test_mod_json_update,
    )
    from .modules.remove import (
        test_modules_remove_trimgalore,
        test_modules_remove_trimgalore_uninstalled,
    )
    from .modules.update import (
        test_install_and_update,
        test_install_at_hash_and_update,
        test_install_at_hash_and_update_and_save_diff_to_file,
        test_update_all,
        test_update_with_config_dont_update,
        test_update_with_config_fix_all,
        test_update_with_config_fixed_version,
        test_update_with_config_no_updates,
    )<|MERGE_RESOLUTION|>--- conflicted
+++ resolved
@@ -48,20 +48,16 @@
         ).init_pipeline()
         # Set up install objects
         print("Setting up install objects")
-<<<<<<< HEAD
         self.mods_install = nf_core.modules.ModuleInstall(self.pipeline_dir, prompt=False, force=True)
         self.mods_install_alt = nf_core.modules.ModuleInstall(self.pipeline_dir, prompt=True, force=True)
         self.mods_install_old = nf_core.modules.ModuleInstall(
             self.pipeline_dir, prompt=False, force=False, sha=OLD_TRIMGALORE_SHA
-=======
-        self.mods_install = nf_core.modules.ModuleInstall(self.pipeline_dir, prompt=False, force=True, no_pull=True)
-        self.mods_install_alt = nf_core.modules.ModuleInstall(self.pipeline_dir, prompt=True, force=True, no_pull=True)
+        )
         self.mods_install_gitlab = nf_core.modules.ModuleInstall(
             self.pipeline_dir,
             prompt=False,
             force=True,
             remote_url="https://gitlab.com/nf-core/modules-test.git",
->>>>>>> 92ef6eac
         )
 
         # Set up remove objects
